[build-system]
requires = ["setuptools >= 61.1.0", "wheel"]
build-backend = "setuptools.build_meta"

[project]
name = "optuna"
description = "A hyperparameter optimization framework"
readme = "README.md"
license = {file = "LICENSE"}
authors = [
  {name = "Takuya Akiba"}
]
classifiers = [
    "Development Status :: 5 - Production/Stable",
    "Intended Audience :: Science/Research",
    "Intended Audience :: Developers",
    "License :: OSI Approved :: MIT License",
    "Programming Language :: Python :: 3",
    "Programming Language :: Python :: 3.7",
    "Programming Language :: Python :: 3.8",
    "Programming Language :: Python :: 3.9",
    "Programming Language :: Python :: 3.10",
    "Programming Language :: Python :: 3.11",
    "Programming Language :: Python :: 3.12",
    "Programming Language :: Python :: 3 :: Only",
    "Topic :: Scientific/Engineering",
    "Topic :: Scientific/Engineering :: Mathematics",
    "Topic :: Scientific/Engineering :: Artificial Intelligence",
    "Topic :: Software Development",
    "Topic :: Software Development :: Libraries",
    "Topic :: Software Development :: Libraries :: Python Modules",
]
requires-python = ">=3.7"
dependencies = [
  "alembic>=1.5.0",
  "colorlog",
  "numpy",
  "packaging>=20.0",
  "sqlalchemy>=1.3.0",
  "tqdm",
  "PyYAML",  # Only used in `optuna/cli.py`.
]
dynamic = ["version"]

[project.optional-dependencies]
benchmark = [
  "asv>=0.5.0",
  "botorch",
  "cma",
  "virtualenv"
]
checking = [
    "black<24.0.0",
    "blackdoc",
    "flake8",
    "isort",
    "mypy",
    "mypy_boto3_s3",
    "types-PyYAML",
    "types-redis",
    "types-setuptools",
    "types-tqdm",
    "typing_extensions>=3.10.0.0",
]
document = [
    "ase",
    "botorch",
    "cmaes>=0.10.0",  # optuna/samplers/_cmaes.py.
    "fvcore",
    "lightgbm",
    "matplotlib!=3.6.0",
    "mlflow",
    "pandas",
    "pillow",
    "plotly>=4.9.0",  # optuna/visualization.
    "scikit-learn",
    "sphinx",
    "sphinx-copybutton",
    "sphinx-gallery",
    "sphinx-plotly-directive",
    "sphinx_rtd_theme>=1.2.0",
    "torch",
    "torchaudio",
    "torchvision",
]
<<<<<<< HEAD
integration = []
optional = []
=======
integration = [
    "lightgbm",
    "lightning",
    "mlflow",
    "pytorch-ignite",
    "scikit-learn>=0.24.2",
    "shap",
    "tensorflow",
    "torch",
    "torchaudio",
    "torchvision",
]
optional = [
    "boto3",  # optuna/artifacts/_boto3.py.
    "botorch; python_version<='3.11'",  # optuna/terminator/gp/botorch.
    "cmaes>=0.10.0",  # optuna/samplers/_cmaes.py.
    "google-cloud-storage",  # optuna/artifacts/_gcs.py.
    "matplotlib!=3.6.0",  # optuna/visualization/matplotlib.
    "pandas",  # optuna/study.py.
    "plotly>=4.9.0",  # optuna/visualization.
    "redis",  # optuna/storages/redis.py.
    "scikit-learn>=0.24.2",
    # optuna/visualization/param_importances.py.
    "scipy",  # optuna/samplers/_gp
    # TODO(contramundum53): Remove the constraint after torch supports python 3.12.
    "torch; python_version<='3.11'",  # optuna/samplers/_gp
]
>>>>>>> 7f70eb2a
test = [
    "coverage",
    "fakeredis[lua]",
    "kaleido",
    "moto",
    "pytest",
    "scipy>=1.9.2; python_version>='3.8'",
]

[project.urls]
homepage = "https://optuna.org/"
repository = "https://github.com/optuna/optuna"
documentation = "https://optuna.readthedocs.io"
bugtracker = "https://github.com/optuna/optuna/issues"

[project.scripts]
optuna = "optuna.cli:main"

[tool.setuptools.packages.find]
include = ["optuna*"]

[tool.setuptools.dynamic]
version = {attr = "optuna.version.__version__"}

[tool.setuptools.package-data]
"optuna" = [
    "storages/_rdb/alembic.ini",
    "storages/_rdb/alembic/*.*",
    "storages/_rdb/alembic/versions/*.*",
    "py.typed",
]

[tool.black]
line-length = 99
target-version = ['py38']
exclude = '''
/(
    \.eggs
  | \.git
  | \.hg
  | \.mypy_cache
  | \.venv
  | venv
  | _build
  | buck-out
  | build
  | dist
  | docs
)/
'''

[tool.isort]
profile = 'black'
src_paths = ['optuna', 'tests', 'docs', 'benchmarks']
skip_glob = ['docs/source/conf.py', '**/alembic/versions/*.py', 'tutorial/**/*.py']
line_length = 99
lines_after_imports = 2
force_single_line = 'True'
force_sort_within_sections = 'True'
order_by_type = 'False'

[tool.pytest.ini_options]
addopts = "--color=yes"
filterwarnings = 'ignore::optuna.exceptions.ExperimentalWarning'
markers = [
  "skip_coverage: marks tests are skipped when calculating the coverage",
  "slow: marks tests as slow (deselect with '-m \"not slow\"')",
  "integration: marks tests are related to integration",
]<|MERGE_RESOLUTION|>--- conflicted
+++ resolved
@@ -83,38 +83,8 @@
     "torchaudio",
     "torchvision",
 ]
-<<<<<<< HEAD
 integration = []
 optional = []
-=======
-integration = [
-    "lightgbm",
-    "lightning",
-    "mlflow",
-    "pytorch-ignite",
-    "scikit-learn>=0.24.2",
-    "shap",
-    "tensorflow",
-    "torch",
-    "torchaudio",
-    "torchvision",
-]
-optional = [
-    "boto3",  # optuna/artifacts/_boto3.py.
-    "botorch; python_version<='3.11'",  # optuna/terminator/gp/botorch.
-    "cmaes>=0.10.0",  # optuna/samplers/_cmaes.py.
-    "google-cloud-storage",  # optuna/artifacts/_gcs.py.
-    "matplotlib!=3.6.0",  # optuna/visualization/matplotlib.
-    "pandas",  # optuna/study.py.
-    "plotly>=4.9.0",  # optuna/visualization.
-    "redis",  # optuna/storages/redis.py.
-    "scikit-learn>=0.24.2",
-    # optuna/visualization/param_importances.py.
-    "scipy",  # optuna/samplers/_gp
-    # TODO(contramundum53): Remove the constraint after torch supports python 3.12.
-    "torch; python_version<='3.11'",  # optuna/samplers/_gp
-]
->>>>>>> 7f70eb2a
 test = [
     "coverage",
     "fakeredis[lua]",
