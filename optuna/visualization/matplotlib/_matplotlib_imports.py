--- conflicted
+++ resolved
@@ -5,11 +5,8 @@
 
 with try_import() as _imports:  # NOQA
     # TODO(ytknzw): Add specific imports.
-<<<<<<< HEAD
-=======
     import matplotlib  # NOQA
     from matplotlib import __version__ as matplotlib_version
->>>>>>> 14603016
     from matplotlib import pyplot as plt  # NOQA
     from matplotlib.axes._axes import Axes  # NOQA
     from matplotlib.collections import LineCollection  # NOQA
