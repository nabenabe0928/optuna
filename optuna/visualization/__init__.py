--- conflicted
+++ resolved
@@ -23,9 +23,6 @@
     "plot_param_importances",
     "plot_pareto_front",
     "plot_slice",
-<<<<<<< HEAD
     "plot_rank",
-=======
     "plot_timeline",
->>>>>>> 1599d234
 ]