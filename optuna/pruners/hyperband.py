import math
from typing import Any
from typing import Dict
from typing import List
from typing import Optional
from typing import Union
import warnings

import optuna
from optuna._experimental import experimental
from optuna.distributions import BaseDistribution
from optuna import logging
from optuna.pruners.base import BasePruner
from optuna.pruners.successive_halving import SuccessiveHalvingPruner
from optuna.samplers.base import BaseSampler
from optuna.trial import FrozenTrial
from optuna.trial import TrialState

_logger = logging.get_logger(__name__)


@experimental("1.1.0")
class HyperbandPruner(BasePruner):
    """Pruner using Hyperband.

    As SuccessiveHalving (SHA) requires the number of configurations
    :math:`n` as its hyperparameter.  For a given finite budget :math:`B`,
    all the configurations have the resources of :math:`B \\over n` on average.
    As you can see, there will be a trade-off of :math:`B` and :math:`B \\over n`.
    `Hyperband <http://www.jmlr.org/papers/volume18/16-558/16-558.pdf>`_ attacks this trade-off
    by trying different :math:`n` values for a fixed budget.

    .. note::
        * In the Hyperband paper, the counterpart of :class:`~optuna.samplers.RandomSampler`
          is used.
        * Optuna uses :class:`~optuna.samplers.TPESampler` by default.
        * `The benchmark result
          <https://github.com/optuna/optuna/pull/828#issuecomment-575457360>`_
          shows that :class:`optuna.pruners.HyperbandPruner` supports both samplers.

    .. note::
        If you use ``HyperbandPruner`` with :class:`~optuna.samplers.TPESampler`,
        it's recommended to consider to set larger ``n_trials`` or ``timeout`` to make full use of
        the characteristics of :class:`~optuna.samplers.TPESampler`
        because :class:`~optuna.samplers.TPESampler` uses some (by default, :math:`10`)
        :class:`~optuna.trial.Trial`\\ s for its startup.

        As Hyperband runs multiple :class:`~optuna.pruners.SuccessiveHalvingPruner` and collect
        trials based on the current :class:`~optuna.trial.Trial`\\ 's bracket ID, each bracket
        needs to observe more than :math:`10` :class:`~optuna.trial.Trial`\\ s
        for :class:`~optuna.samplers.TPESampler` to adapt its search space.

        Thus, for example, if ``HyperbandPruner`` has :math:`4` pruners in it,
        at least :math:`4 \\times 10` trials are consumed for startup.

    .. note::
        Hyperband has several :class:`~optuna.pruners.SuccessiveHalvingPruner`. Each
        :class:`~optuna.pruners.SuccessiveHalvingPruner` is referred as "bracket" in the original
        paper. The number of brackets is an important factor to control the early stopping behavior
        of Hyperband and is automatically determined by ``max_resource`` and ``reduction_factor``
        as `The number of brackets = floor(log(max_resource) / log(reduction_factor)) + 1`. Please
        set ``reduction_factor`` so that the number of brackets is not too large　(about 4 ~ 6 in
        most use cases).　Please see Section 3.6 of the `original paper
        <http://www.jmlr.org/papers/volume18/16-558/16-558.pdf>`_ for the detail.

    Args:
        min_resource:
            A parameter for specifying the minimum resource allocated to a trial noted as :math:`r`
            in the paper.
            See the details for :class:`~optuna.pruners.SuccessiveHalvingPruner`.
        max_resource:
            A parameter for specifying the maximum resource allocated to a trial noted as :math:`R`
            in the paper. This value represents and should match the maximum iteration steps (e.g.,
            the number of epochs for neural networks).
            When this argument is 'auto', the maximum resource is estimated according to the
            completed trials.
        reduction_factor:
            A parameter for specifying reduction factor of promotable trials noted as
            :math:`\\eta` in the paper. See the details for
            :class:`~optuna.pruners.SuccessiveHalvingPruner`.
        n_brackets:

            .. deprecated:: 1.4.0
                This argument will be removed from :class:`~optuna.pruners.HyperbandPruner`. The
                number of brackets are automatically determined based on ``max_resource`` and
                ``reduction_factor``.

            The number of :class:`~optuna.pruners.SuccessiveHalvingPruner`\\ s (brackets).
            Defaults to :math:`4`.
        min_early_stopping_rate_low:

            .. deprecated:: 1.4.0
                This argument will be removed from :class:`~optuna.pruners.HyperbandPruner`.

            A parameter for specifying the minimum early-stopping rate.
            This parameter is related to a parameter that is referred to as :math:`s` and used in
            `Asynchronous SuccessiveHalving paper <http://arxiv.org/abs/1810.05934>`_.
            The minimum early stopping rate for :math:`i` th bracket is :math:`i + s`.
    """

    def __init__(
        self,
        min_resource: int = 1,
        max_resource: Union[str, int] = "auto",
        reduction_factor: int = 3,
        n_brackets: Optional[int] = None,
        min_early_stopping_rate_low: Optional[int] = None,
    ) -> None:

        self._min_resource = min_resource
        self._max_resource = max_resource
        self._reduction_factor = reduction_factor
        self._n_brackets = n_brackets
        self._min_early_stopping_rate_low = min_early_stopping_rate_low
        self._pruners = []  # type: List[SuccessiveHalvingPruner]
        self._total_trial_allocation_budget = 0
        self._trial_allocation_budgets = []  # type: List[int]
        self._running_trials = {}  # type: Dict[int, int]

        if n_brackets is not None:
            message = (
                "The argument of `n_brackets` is deprecated. "
                "The number of brackets is automatically determined by `max_resource` and "
                "`reduction_factor` as "
                "`n_brackets = floor(log(max_resource) / log(reduction_factor)) + 1`. "
                "Please specify `reduction_factor` appropriately."
            )
            warnings.warn(message, DeprecationWarning)
            _logger.warning(message)

    def prune(self, study: "optuna.study.Study", trial: FrozenTrial) -> bool:
        if len(self._pruners) == 0:
            self._try_initialization(study, trial)
            if len(self._pruners) == 0:
                return False

        i = self._get_bracket_id(study, trial)
        _logger.debug("{}th bracket is selected".format(i))
        bracket_study = self._create_bracket_study(study, i)
        return self._pruners[i].prune(bracket_study, trial)

    def _try_initialization(self, study: "optuna.study.Study", trial: FrozenTrial) -> None:
        assert len(self._pruners) == 0

        if self._max_resource == "auto":
            trials = study.get_trials(deepcopy=False)
            completed_trials = [t for t in trials if t.state is TrialState.COMPLETE]

            if len(completed_trials) == 0:
                return

            for t in completed_trials:
                assert len(t.intermediate_values) > 0
                self._max_resource = max(t.intermediate_values) + 1

        assert isinstance(self._max_resource, int)

        if self._n_brackets is None:
            # In the original paper http://www.jmlr.org/papers/volume18/16-558/16-558.pdf, the
            # inputs of Hyperband are `R`: max resource and `\eta`: reduction factor. The
            # number of brackets (this is referred as `s_{max} + 1` in the paper) is calculated
            # by s_{max} + 1 = \floor{\log_{\eta} (R)} + 1 in Algorithm 1 of the original paper.
            self._n_brackets = (
                math.floor(math.log2(self._max_resource) / math.log2(self._reduction_factor)) + 1
            )

        _logger.debug("Hyperband has {} brackets".format(self._n_brackets))

        for i in range(self._n_brackets):
            trial_allocation_budget = self._calculate_trial_allocation_budget(i)
            self._total_trial_allocation_budget += trial_allocation_budget
            self._trial_allocation_budgets.append(trial_allocation_budget)

            # N.B. (crcrpar): `min_early_stopping_rate` has the information of `bracket_index`.
<<<<<<< HEAD
            min_early_stopping_rate = self._min_early_stopping_rate_low + i
=======
            if min_early_stopping_rate_low is None:
                min_early_stopping_rate = i
            else:
                message = (
                    "The argument of `min_early_stopping_rate_low` is deprecated. "
                    "Please specify `min_resource` appropriately."
                )
                warnings.warn(message, DeprecationWarning)
                _logger.warning(message)
                min_early_stopping_rate = min_early_stopping_rate_low + i
>>>>>>> 3573c8d4

            _logger.debug(
                "{}th bracket has minimum early stopping rate of {}".format(
                    i, min_early_stopping_rate
                )
            )

            pruner = SuccessiveHalvingPruner(
                min_resource=self._min_resource,
                reduction_factor=self._reduction_factor,
                min_early_stopping_rate=min_early_stopping_rate,
            )
            self._pruners.append(pruner)

    def _calculate_trial_allocation_budget(self, pruner_index: int) -> int:
        """Compute the trial allocated budget for a bracket of ``pruner_index``.

        In the `original paper <http://www.jmlr.org/papers/volume18/16-558/16-558.pdf>`, the
        number of trials per one bracket is referred as ``n`` in Algorithm 1. Since we do not know
        the total number of trials in the leaning scheme of Optuna, we calculate the ratio of the
        number of trials here instead.
        """

        assert isinstance(self._n_brackets, int)
        s = self._n_brackets - 1 - pruner_index
        return math.ceil(self._n_brackets * (self._reduction_factor ** s) / (s + 1))

    def _get_bracket_id(self, study: "optuna.study.Study", trial: FrozenTrial) -> int:
        """Compute the index of bracket for a trial of ``trial_number``.

        The index of a bracket is noted as :math:`s` in
        `Hyperband paper <http://www.jmlr.org/papers/volume18/16-558/16-558.pdf>`_.
        """

        if len(self._pruners) == 0:
            return 0

        assert isinstance(self._n_brackets, int)
        n = (
            hash("{}_{}".format(study.study_name, trial.number))
            % self._total_trial_allocation_budget
        )
        for i in range(self._n_brackets):
            n -= self._trial_allocation_budgets[i]
            if n < 0:
                return i

        assert False, "This line should be unreachable."

    def _create_bracket_study(
        self, study: "optuna.study.Study", bracket_index: int
    ) -> "optuna.study.Study":
        # This class is assumed to be passed to
        # `SuccessiveHalvingPruner.prune` in which `get_trials`,
        # `direction`, and `storage` are used.
        # But for safety, prohibit the other attributes explicitly.
        class _BracketStudy(optuna.study.Study):

            _VALID_ATTRS = (
                "get_trials",
                "direction",
                "_storage",
                "_study_id",
                "pruner",
                "study_name",
                "_bracket_id",
                "sampler",
            )

            def __init__(self, study: "optuna.study.Study", bracket_id: int) -> None:
                super().__init__(
                    study_name=study.study_name,
                    storage=study._storage,
                    sampler=study.sampler,
                    pruner=study.pruner,
                )
                self._bracket_id = bracket_id

            def get_trials(self, deepcopy: bool = True) -> List[FrozenTrial]:
                trials = super().get_trials(deepcopy=deepcopy)
                pruner = self.pruner
                assert isinstance(pruner, HyperbandPruner)
                return [t for t in trials if pruner._get_bracket_id(self, t) == self._bracket_id]

            def __getattribute__(self, attr_name):  # type: ignore
                if attr_name not in _BracketStudy._VALID_ATTRS:
                    raise AttributeError(
                        "_BracketStudy does not have attribute of '{}'".format(attr_name)
                    )
                else:
                    return object.__getattribute__(self, attr_name)

        return _BracketStudy(study, bracket_index)


class _HyperbandSampler(BaseSampler):
    def __init__(self, sampler: BaseSampler, hyperband_pruner: HyperbandPruner) -> None:
        self._sampler = sampler
        self._pruner = hyperband_pruner

    @property
    def sampler(self) -> BaseSampler:
        return self._sampler

    @sampler.setter
    def sampler(self, new_sampler: BaseSampler) -> None:
        self._sampler = new_sampler

    def infer_relative_search_space(
        self, study: "optuna.study.Study", trial: FrozenTrial
    ) -> Dict[str, BaseDistribution]:
        study = self._pruner._create_bracket_study(
            study, self._pruner._get_bracket_id(study, trial)
        )
        return self._sampler.infer_relative_search_space(study, trial)

    def sample_relative(
        self,
        study: "optuna.study.Study",
        trial: FrozenTrial,
        search_space: Dict[str, BaseDistribution],
    ) -> Dict[str, Any]:
        study = self._pruner._create_bracket_study(
            study, self._pruner._get_bracket_id(study, trial)
        )
        return self._sampler.sample_relative(study, trial, search_space)

    def sample_independent(
        self,
        study: "optuna.study.Study",
        trial: FrozenTrial,
        param_name: str,
        param_distribution: BaseDistribution,
    ) -> Any:
        study = self._pruner._create_bracket_study(
            study, self._pruner._get_bracket_id(study, trial)
        )
        return self._sampler.sample_independent(study, trial, param_name, param_distribution)<|MERGE_RESOLUTION|>--- conflicted
+++ resolved
@@ -172,10 +172,7 @@
             self._trial_allocation_budgets.append(trial_allocation_budget)
 
             # N.B. (crcrpar): `min_early_stopping_rate` has the information of `bracket_index`.
-<<<<<<< HEAD
-            min_early_stopping_rate = self._min_early_stopping_rate_low + i
-=======
-            if min_early_stopping_rate_low is None:
+            if self._min_early_stopping_rate_low is None:
                 min_early_stopping_rate = i
             else:
                 message = (
@@ -184,8 +181,7 @@
                 )
                 warnings.warn(message, DeprecationWarning)
                 _logger.warning(message)
-                min_early_stopping_rate = min_early_stopping_rate_low + i
->>>>>>> 3573c8d4
+                min_early_stopping_rate = self._min_early_stopping_rate_low + i
 
             _logger.debug(
                 "{}th bracket has minimum early stopping rate of {}".format(
