from __future__ import annotations

from collections.abc import Sequence

import numpy as np

import optuna
from optuna.study._study_direction import StudyDirection
from optuna.trial import FrozenTrial
from optuna.trial import TrialState


_CONSTRAINTS_KEY = "constraints"


def _get_feasible_trials(trials: Sequence[FrozenTrial]) -> list[FrozenTrial]:
    feasible_trials = []
    for trial in trials:
        constraints = trial.system_attrs.get(_CONSTRAINTS_KEY)
        if constraints is None or all([x <= 0.0 for x in constraints]):
            feasible_trials.append(trial)
    return feasible_trials


def _get_pareto_front_trials_by_trials(
    trials: Sequence[FrozenTrial],
    directions: Sequence[StudyDirection],
    consider_constraint: bool = False,
) -> list[FrozenTrial]:
    # NOTE(nabenabe0928): Vectorization relies on all the trials being complete.
    trials = [t for t in trials if t.state == TrialState.COMPLETE]
    if consider_constraint:
        trials = _get_feasible_trials(trials)
    if len(trials) == 0:
        return []

    if any(len(t.values) != len(directions) for t in trials):
        raise ValueError(
            "The number of the values and the number of the objectives must be identical."
        )

    loss_values = np.asarray(
        [[_normalize_value(v, d) for v, d in zip(t.values, directions)] for t in trials]
    )
    on_front = _is_pareto_front(loss_values, assume_unique_lexsorted=False)
    return [t for t, is_pareto in zip(trials, on_front) if is_pareto]


def _get_pareto_front_trials(
    study: "optuna.study.Study", consider_constraint: bool = False
) -> list[FrozenTrial]:
    return _get_pareto_front_trials_by_trials(study.trials, study.directions, consider_constraint)


def _fast_non_domination_rank(
    loss_values: np.ndarray, *, penalty: np.ndarray | None = None, n_below: int | None = None
) -> np.ndarray:
    """Calculate non-domination rank based on the fast non-dominated sort algorithm.

    The fast non-dominated sort algorithm assigns a rank to each trial based on the dominance
    relationship of the trials, determined by the objective values and the penalty values. The
    algorithm is based on `the constrained NSGA-II algorithm
    <https://doi.org/10.1109/4235.99601>`_, but the handling of the case when penalty
    values are None is different. The algorithm assigns the rank according to the following
    rules:

    1. Feasible trials: First, the algorithm assigns the rank to feasible trials, whose penalty
        values are less than or equal to 0, according to unconstrained version of fast non-
        dominated sort.
    2. Infeasible trials: Next, the algorithm assigns the rank from the minimum penalty value of to
        the maximum penalty value.
    3. Trials with no penalty information (constraints value is None): Finally, The algorithm
        assigns the rank to trials with no penalty information according to unconstrained version
        of fast non-dominated sort. Note that only this step is different from the original
        constrained NSGA-II algorithm.
    Plus, the algorithm terminates whenever the number of sorted trials reaches n_below.

    Args:
        loss_values:
            Objective values, which is better when it is lower, of each trials.
        penalty:
            Constraints values of each trials. Defaults to None.
        n_below: The minimum number of top trials required to be sorted. The algorithm will
            terminate when the number of sorted trials reaches n_below. Defaults to None.

    Returns:
        An ndarray in the shape of (n_trials,), where each element is the non-domination rank of
        each trial. The rank is 0-indexed. This function guarantees the correctness of the ranks
        only up to the top-``n_below`` solutions. If a solution's rank is worse than the
        top-``n_below`` solution, its rank is not necessarily correct. If you would like to ensure
        the correctness, use ``n_below=None``.
    """
    n_below = n_below or len(loss_values)
    assert n_below > 0, "n_below must be a positive integer."

    if penalty is None:
        return _calculate_nondomination_rank(loss_values, n_below=n_below)

    if len(penalty) != len(loss_values):
        raise ValueError(
            "The length of penalty and loss_values must be same, but got "
            f"len(penalty)={len(penalty)} and len(loss_values)={len(loss_values)}."
        )

    ranks = np.full(len(loss_values), -1, dtype=int)
    is_penalty_nan = np.isnan(penalty)
    is_feasible = np.logical_and(~is_penalty_nan, penalty <= 0)
    is_infeasible = np.logical_and(~is_penalty_nan, penalty > 0)

    # First, we calculate the domination rank for feasible trials.
    ranks[is_feasible] = _calculate_nondomination_rank(loss_values[is_feasible], n_below=n_below)
    n_below -= np.count_nonzero(is_feasible)

    # Second, we calculate the domination rank for infeasible trials.
    top_rank_infeasible = np.max(ranks[is_feasible], initial=-1) + 1
    ranks[is_infeasible] = top_rank_infeasible + _calculate_nondomination_rank(
        penalty[is_infeasible][:, np.newaxis], n_below=n_below
    )
    n_below -= np.count_nonzero(is_infeasible)

    # Third, we calculate the domination rank for trials with no penalty information.
    top_rank_penalty_nan = np.max(ranks[~is_penalty_nan], initial=-1) + 1
    ranks[is_penalty_nan] = top_rank_penalty_nan + _calculate_nondomination_rank(
        loss_values[is_penalty_nan], n_below=n_below
    )
    assert np.all(ranks != -1), "All the rank must be updated."
    return ranks


def _is_pareto_front_nd(unique_lexsorted_loss_values: np.ndarray) -> np.ndarray:
    # NOTE(nabenabe0928): I tried the Kung's algorithm below, but it was not really quick.
    # https://github.com/optuna/optuna/pull/5302#issuecomment-1988665532
    loss_values = unique_lexsorted_loss_values.copy()
    n_trials = loss_values.shape[0]
    on_front = np.zeros(n_trials, dtype=bool)
    nondominated_indices = np.arange(n_trials)
    while len(loss_values):
        # The following judges `np.any(loss_values[i] < loss_values[0])` for each `i`.
        nondominated_and_not_top = np.any(loss_values < loss_values[0], axis=1)
        # NOTE: trials[j] cannot dominate trials[i] for i < j because of lexsort.
        # Therefore, nondominated_indices[0] is always non-dominated.
        on_front[nondominated_indices[0]] = True
        loss_values = loss_values[nondominated_and_not_top]
        nondominated_indices = nondominated_indices[nondominated_and_not_top]

    return on_front


def _is_pareto_front_2d(unique_lexsorted_loss_values: np.ndarray) -> np.ndarray:
    n_trials = unique_lexsorted_loss_values.shape[0]
    cummin_value1 = np.minimum.accumulate(unique_lexsorted_loss_values[:, 1])
    on_front = np.ones(n_trials, dtype=bool)
    on_front[1:] = cummin_value1[1:] < cummin_value1[:-1]  # True if cummin value1 is new minimum.
    return on_front


def _is_pareto_front_for_unique_sorted(unique_lexsorted_loss_values: np.ndarray) -> np.ndarray:
    (n_trials, n_objectives) = unique_lexsorted_loss_values.shape
    if n_objectives == 1:
        on_front = np.zeros(len(unique_lexsorted_loss_values), dtype=bool)
        on_front[0] = True  # Only the first element is Pareto optimal.
        return on_front
    elif n_objectives == 2:
        return _is_pareto_front_2d(unique_lexsorted_loss_values)
    else:
        return _is_pareto_front_nd(unique_lexsorted_loss_values)


def _is_pareto_front(loss_values: np.ndarray, assume_unique_lexsorted: bool = True) -> np.ndarray:
    if assume_unique_lexsorted:
        return _is_pareto_front_for_unique_sorted(loss_values)

    unique_lexsorted_loss_values, order_inv = np.unique(loss_values, axis=0, return_inverse=True)
    on_front = _is_pareto_front_for_unique_sorted(unique_lexsorted_loss_values)
    return on_front[order_inv]


def _calculate_nondomination_rank(
    loss_values: np.ndarray, *, n_below: int | None = None
) -> np.ndarray:
    if len(loss_values) == 0 or (n_below is not None and n_below <= 0):
        return np.zeros(len(loss_values), dtype=int)

    (n_trials, n_objectives) = loss_values.shape
    if n_objectives == 1:
        _, ranks = np.unique(loss_values[:, 0], return_inverse=True)
        return ranks
<<<<<<< HEAD
    else:
        # It ensures that trials[j] will not dominate trials[i] for i < j.
        # np.unique does lexsort.
        unique_lexsorted_loss_values, order_inv = np.unique(
            loss_values, return_inverse=True, axis=0
        )
=======

    # It ensures that trials[j] will not dominate trials[i] for i < j.
    # np.unique does lexsort.
    unique_lexsorted_loss_values, order_inv = np.unique(loss_values, return_inverse=True, axis=0)
>>>>>>> d53f228e

    n_unique = unique_lexsorted_loss_values.shape[0]
    # Clip n_below.
    n_below = min(n_below or len(unique_lexsorted_loss_values), len(unique_lexsorted_loss_values))
    ranks = np.zeros(n_unique, dtype=int)
    rank = 0
    indices = np.arange(n_unique)
    while n_unique - indices.size < n_below:
        on_front = _is_pareto_front(unique_lexsorted_loss_values)
        ranks[indices[on_front]] = rank
        # Remove the recent Pareto solutions.
        indices = indices[~on_front]
        unique_lexsorted_loss_values = unique_lexsorted_loss_values[~on_front]
        rank += 1

    ranks[indices] = rank  # Rank worse than the top n_below is defined as the worst rank.
    return ranks[order_inv]


def _dominates(
    trial0: FrozenTrial, trial1: FrozenTrial, directions: Sequence[StudyDirection]
) -> bool:
    values0 = trial0.values
    values1 = trial1.values

    if trial0.state != TrialState.COMPLETE:
        return False

    if trial1.state != TrialState.COMPLETE:
        return True

    assert values0 is not None
    assert values1 is not None

    if len(values0) != len(values1):
        raise ValueError("Trials with different numbers of objectives cannot be compared.")

    if len(values0) != len(directions):
        raise ValueError(
            "The number of the values and the number of the objectives are mismatched."
        )

    normalized_values0 = [_normalize_value(v, d) for v, d in zip(values0, directions)]
    normalized_values1 = [_normalize_value(v, d) for v, d in zip(values1, directions)]

    if normalized_values0 == normalized_values1:
        return False

    return all(v0 <= v1 for v0, v1 in zip(normalized_values0, normalized_values1))


def _normalize_value(value: float | None, direction: StudyDirection) -> float:
    if value is None:
        value = float("inf")

    if direction is StudyDirection.MAXIMIZE:
        value = -value

    return value<|MERGE_RESOLUTION|>--- conflicted
+++ resolved
@@ -185,20 +185,10 @@
     if n_objectives == 1:
         _, ranks = np.unique(loss_values[:, 0], return_inverse=True)
         return ranks
-<<<<<<< HEAD
-    else:
-        # It ensures that trials[j] will not dominate trials[i] for i < j.
-        # np.unique does lexsort.
-        unique_lexsorted_loss_values, order_inv = np.unique(
-            loss_values, return_inverse=True, axis=0
-        )
-=======
 
     # It ensures that trials[j] will not dominate trials[i] for i < j.
     # np.unique does lexsort.
     unique_lexsorted_loss_values, order_inv = np.unique(loss_values, return_inverse=True, axis=0)
->>>>>>> d53f228e
-
     n_unique = unique_lexsorted_loss_values.shape[0]
     # Clip n_below.
     n_below = min(n_below or len(unique_lexsorted_loss_values), len(unique_lexsorted_loss_values))
