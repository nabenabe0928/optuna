from __future__ import annotations

from abc import ABC
from abc import abstractmethod
import math
from typing import TYPE_CHECKING

import numpy as np

from optuna._hypervolume import get_non_dominated_box_bounds
from optuna.study._multi_objective import _is_pareto_front


if TYPE_CHECKING:
    from typing import cast
    from typing import Protocol

    import torch

    from optuna._gp.gp import GPRegressor
    from optuna._gp.search_space import SearchSpace

    class SobolGenerator(Protocol):
        def __call__(self, dim: int, n_samples: int, seed: int | None) -> torch.Tensor:
            raise NotImplementedError

else:
    from optuna._imports import _LazyImport

    torch = _LazyImport("torch")


<<<<<<< HEAD
def _sample_from_sobol(dim: int, n_samples: int, seed: int | None) -> torch.Tensor:
    return torch.quasirandom.SobolEngine(  # type: ignore[no-untyped-call]
        dimension=dim, scramble=True, seed=seed
    ).draw(n_samples, dtype=torch.float64)
=======
_SQRT_HALF = math.sqrt(0.5)
_INV_SQRT_2PI = 1 / math.sqrt(2 * math.pi)
_SQRT_HALF_PI = math.sqrt(0.5 * math.pi)
_LOG_SQRT_2PI = math.log(math.sqrt(2 * math.pi))
_EPS = 1e-12  # NOTE(nabenabe): grad becomes nan when EPS=0.
>>>>>>> 661b9b2b


def _sample_from_normal_sobol(dim: int, n_samples: int, seed: int | None) -> torch.Tensor:
    # NOTE(nabenabe): Normal Sobol sampling based on BoTorch.
    # https://github.com/pytorch/botorch/blob/v0.13.0/botorch/sampling/qmc.py#L26-L97
    # https://github.com/pytorch/botorch/blob/v0.13.0/botorch/utils/sampling.py#L109-L138
    sobol_samples = _sample_from_sobol(dim, n_samples, seed)
    samples = 2.0 * (sobol_samples - 0.5)  # The Sobol sequence in [-1, 1].
    # Inverse transform to standard normal (values to close to -1 or 1 result in infinity).
    return torch.erfinv(samples) * float(np.sqrt(2))


def logehvi(
    Y_post: torch.Tensor,  # (..., n_qmc_samples, n_objectives)
    non_dominated_box_lower_bounds: torch.Tensor,  # (n_boxes, n_objectives)
    non_dominated_box_intervals: torch.Tensor,  # (n_boxes, n_objectives)
) -> torch.Tensor:  # (..., )
    log_n_qmc_samples = float(np.log(Y_post.shape[-2]))
    # This function calculates Eq. (1) of https://arxiv.org/abs/2006.05078.
    # TODO(nabenabe): Adapt to Eq. (3) when we support batch optimization.
    # TODO(nabenabe): Make the calculation here more numerically stable.
    # cf. https://arxiv.org/abs/2310.20708
    # Check the implementations here:
    # https://github.com/pytorch/botorch/blob/v0.13.0/botorch/utils/safe_math.py
    # https://github.com/pytorch/botorch/blob/v0.13.0/botorch/acquisition/multi_objective/logei.py#L146-L266
    diff = Y_post.unsqueeze(-2) - non_dominated_box_lower_bounds
    diff.clamp_(min=torch.tensor(_EPS, dtype=torch.float64), max=non_dominated_box_intervals)
    # NOTE(nabenabe): logsumexp with dim=-1 is for the HVI calculation and that with dim=-2 is for
    # expectation of the HVIs over the fixed_samples.
    return torch.special.logsumexp(diff.log().sum(dim=-1), dim=(-2, -1)) - log_n_qmc_samples


def standard_logei(z: torch.Tensor) -> torch.Tensor:
    """
    Return E_{x ~ N(0, 1)}[max(0, x+z)]
    The calculation depends on the value of z for numerical stability.
    Please refer to Eq. (9) in the following paper for more details:
        https://arxiv.org/pdf/2310.20708.pdf

    NOTE: We do not use the third condition because [-10**100, 10**100] is an overly high range.
    """
    # First condition (most z falls into this condition, so we calculate it first)
    # NOTE: ei(z) = z * cdf(z) + pdf(z)
    out = (
        (z_half := 0.5 * z) * torch.special.erfc(-_SQRT_HALF * z)  # z * cdf(z)
        + (-z_half * z).exp() * _INV_SQRT_2PI  # pdf(z)
    ).log()
    if (z_small := z[(small := z < -25)]).numel():
        # Second condition (does not happen often, so we calculate it only if necessary)
        out[small] = (
            -0.5 * z_small**2
            - _LOG_SQRT_2PI
            + (1 + _SQRT_HALF_PI * z_small * torch.special.erfcx(-_SQRT_HALF * z_small)).log()
        )
    return out


def logei(mean: torch.Tensor, var: torch.Tensor, f0: float) -> torch.Tensor:
    # Return E_{y ~ N(mean, var)}[max(0, y-f0)]
    return standard_logei((mean - f0) / (sigma := var.sqrt_())) + sigma.log()


class BaseAcquisitionFunc(ABC):
    def __init__(self, length_scales: np.ndarray, search_space: SearchSpace) -> None:
        self.length_scales = length_scales
        self.search_space = search_space

    @abstractmethod
    def eval_acqf(self, x: torch.Tensor) -> torch.Tensor:
        raise NotImplementedError

    def eval_acqf_no_grad(self, x: np.ndarray) -> np.ndarray:
        with torch.no_grad():
            return self.eval_acqf(torch.from_numpy(x)).detach().numpy()

    def eval_acqf_with_grad(self, x: np.ndarray) -> tuple[float, np.ndarray]:
        assert x.ndim == 1
        x_tensor = torch.from_numpy(x).requires_grad_(True)
        val = self.eval_acqf(x_tensor)
        val.backward()  # type: ignore
        return val.item(), x_tensor.grad.detach().numpy()  # type: ignore


class LogEI(BaseAcquisitionFunc):
    def __init__(
        self,
        gpr: GPRegressor,
        search_space: SearchSpace,
        threshold: float,
        stabilizing_noise: float = 1e-12,
    ) -> None:
        self._gpr = gpr
        self._stabilizing_noise = stabilizing_noise
        self._threshold = threshold
        super().__init__(gpr.length_scales, search_space)

    def eval_acqf(self, x: torch.Tensor) -> torch.Tensor:
        mean, var = self._gpr.posterior(x)
        # If there are no feasible trials, max_Y is set to -np.inf.
        # If max_Y is set to -np.inf, we set logEI to zero to ignore it.
        return (
            logei(mean=mean, var=var + self._stabilizing_noise, f0=self._threshold)
            if not np.isneginf(self._threshold)
            else torch.zeros(x.shape[:-1], dtype=torch.float64)
        )


class LogPI(BaseAcquisitionFunc):
    def __init__(
        self,
        gpr: GPRegressor,
        search_space: SearchSpace,
        threshold: float,
        stabilizing_noise: float = 1e-12,
    ) -> None:
        self._gpr = gpr
        self._stabilizing_noise = stabilizing_noise
        self._threshold = threshold
        super().__init__(gpr.length_scales, search_space)

    def eval_acqf(self, x: torch.Tensor) -> torch.Tensor:
        # Return the integral of N(mean, var) from f0 to inf.
        # This is identical to the integral of N(0, 1) from (f0-mean)/sigma to inf.
        # Return E_{y ~ N(mean, var)}[bool(y >= f0)]
        mean, var = self._gpr.posterior(x)
        sigma = torch.sqrt(var + self._stabilizing_noise)
        # NOTE(nabenabe): integral from a to b of f(x) is integral from -b to -a of f(-x).
        return torch.special.log_ndtr((mean - self._threshold) / sigma)


class UCB(BaseAcquisitionFunc):
    def __init__(
        self,
        gpr: GPRegressor,
        search_space: SearchSpace,
        beta: float,
    ) -> None:
        self._gpr = gpr
        self._beta = beta
        super().__init__(gpr.length_scales, search_space)

    def eval_acqf(self, x: torch.Tensor) -> torch.Tensor:
        mean, var = self._gpr.posterior(x)
        return mean + torch.sqrt(self._beta * var)


class LCB(BaseAcquisitionFunc):
    def __init__(
        self,
        gpr: GPRegressor,
        search_space: SearchSpace,
        beta: float,
    ) -> None:
        self._gpr = gpr
        self._beta = beta
        super().__init__(gpr.length_scales, search_space)

    def eval_acqf(self, x: torch.Tensor) -> torch.Tensor:
        mean, var = self._gpr.posterior(x)
        return mean - torch.sqrt(self._beta * var)


class ConstrainedLogEI(BaseAcquisitionFunc):
    def __init__(
        self,
        gpr: GPRegressor,
        search_space: SearchSpace,
        threshold: float,
        constraints_gpr_list: list[GPRegressor],
        constraints_threshold_list: list[float],
        stabilizing_noise: float = 1e-12,
    ) -> None:
        assert (
            len(constraints_gpr_list) == len(constraints_threshold_list) and constraints_gpr_list
        )
        self._acqf = LogEI(gpr, search_space, threshold, stabilizing_noise)
        self._constraints_acqf_list = [
            LogPI(_gpr, search_space, _threshold, stabilizing_noise)
            for _gpr, _threshold in zip(constraints_gpr_list, constraints_threshold_list)
        ]
        super().__init__(gpr.length_scales, search_space)

    def eval_acqf(self, x: torch.Tensor) -> torch.Tensor:
        # TODO(kAIto47802): Handle the infeasible case inside `ConstrainedLogEI`
        # instead of `LogEI`.
        return self._acqf.eval_acqf(x) + sum(
            acqf.eval_acqf(x) for acqf in self._constraints_acqf_list
        )


class ValueAtRisk(BaseAcquisitionFunc):
    def __init__(
        self,
        gpr: GPRegressor,
        search_space: SearchSpace,
        alpha: float,
        n_input_noise_samples: int,
        n_qmc_samples: int,
        qmc_seed: int | None,
        uniform_input_noise_ranges: torch.Tensor | None = None,
        normal_input_noise_stdevs: torch.Tensor | None = None,
    ) -> None:
        assert 0 <= alpha <= 1
        self._gpr = gpr
        self._alpha = alpha
        rng = np.random.RandomState(qmc_seed)
        self._input_noise = self._sample_input_noise(
            n_input_noise_samples, uniform_input_noise_ranges, normal_input_noise_stdevs, rng
        )
        seed = rng.random_integers(0, 2**31 - 1, size=1).item()
        self._fixed_samples = _sample_from_normal_sobol(
            dim=n_input_noise_samples, n_samples=n_qmc_samples, seed=seed
        )
        print(self._value_at_risk(gpr._X_train).argmax(dim=-2).unique().numel())
        super().__init__(length_scales=gpr.length_scales, search_space=search_space)

    @staticmethod
    def _sample_input_noise(
        n_input_noise_samples: int,
        uniform_input_noise_ranges: torch.Tensor | None,
        normal_input_noise_stdevs: torch.Tensor | None,
        rng: np.random.RandomState,
    ) -> torch.Tensor:
        seed = rng.random_integers(0, 2**31 - 1, size=1).item()

        def _sample_input_noise(noise_params: torch.Tensor, gen: SobolGenerator) -> torch.Tensor:
            dim = noise_params.size(0)
            noisy_inds = torch.where(noise_params != 0.0)
            input_noise = torch.zeros(size=(n_input_noise_samples, dim), dtype=torch.float64)
            input_noise[:, noisy_inds[0]] = (
                gen(noisy_inds[0].size(0), n_input_noise_samples, seed) * noise_params[noisy_inds]
            )
            return input_noise

        assert uniform_input_noise_ranges is not None or normal_input_noise_stdevs is not None
        if normal_input_noise_stdevs is not None:
            return _sample_input_noise(normal_input_noise_stdevs, _sample_from_normal_sobol)
        elif uniform_input_noise_ranges is not None:
            return _sample_input_noise(uniform_input_noise_ranges, _sample_from_sobol)
        else:
            raise ValueError(
                "Either `uniform_input_noise_ranges` or `normal_input_noise_stdevs` "
                "must be provided."
            )

    def _value_at_risk(self, x: torch.Tensor) -> torch.Tensor:
        means, covar = self._gpr.joint_posterior(x.unsqueeze(-2) + self._input_noise)
        L, _ = torch.linalg.cholesky_ex(covar)
        posterior_samples = means.unsqueeze(-2) + self._fixed_samples @ L
        # If CVaR, use torch.topk instead of torch.quantile.
        return torch.quantile(posterior_samples, q=self._alpha, dim=-1)

    def eval_acqf(self, x: torch.Tensor) -> torch.Tensor:
        """
        TODO: Adapt to NEI.
        1. Generate posterior samples for each X_train + input_noise. (cache)
        2. Generate posterior samples for each x + input noise. (Use path-wise conditioning)
        3. Use the maximum VaR (cache) for each MC sample as the f0 in NEI. (Denote it as f0[i])
        4. Then compute (mc_value_at_risk - f0).clamp_min(0).mean()
        Appendix B.2 of https://www.robots.ox.ac.uk/~mosb/public/pdf/136/full_thesis.pdf
        """
        return self._value_at_risk(x).mean(dim=-1)


class LogEHVI(BaseAcquisitionFunc):
    def __init__(
        self,
        gpr_list: list[GPRegressor],
        search_space: SearchSpace,
        Y_train: torch.Tensor,
        n_qmc_samples: int,
        qmc_seed: int | None,
        stabilizing_noise: float = 1e-12,
    ) -> None:
        def _get_non_dominated_box_bounds() -> tuple[torch.Tensor, torch.Tensor]:
            # NOTE(nabenabe): Y is to be maximized, loss_vals is to be minimized.
            loss_vals = -Y_train.numpy()
            pareto_sols = loss_vals[_is_pareto_front(loss_vals, assume_unique_lexsorted=False)]
            ref_point = np.max(loss_vals, axis=0)
            ref_point = np.nextafter(np.maximum(1.1 * ref_point, 0.9 * ref_point), np.inf)
            lbs, ubs = get_non_dominated_box_bounds(pareto_sols, ref_point)
            # NOTE(nabenabe): Flip back the sign to make them compatible with maximization.
            return torch.from_numpy(-ubs), torch.from_numpy(-lbs)

        self._stabilizing_noise = stabilizing_noise
        self._gpr_list = gpr_list
        self._fixed_samples = _sample_from_normal_sobol(
            dim=Y_train.shape[-1], n_samples=n_qmc_samples, seed=qmc_seed
        )
        self._non_dominated_box_lower_bounds, non_dominated_box_upper_bounds = (
            _get_non_dominated_box_bounds()
        )
        self._non_dominated_box_intervals = (
            non_dominated_box_upper_bounds - self._non_dominated_box_lower_bounds
        ).clamp_min_(_EPS)
        # Since all the objectives are equally important, we simply use the mean of
        # inverse of squared mean lengthscales over all the objectives.
        # inverse_squared_lengthscales is used in optim_mixed.py.
        # cf. https://github.com/optuna/optuna/blob/v4.3.0/optuna/_gp/optim_mixed.py#L200-L209
        super().__init__(np.mean([gpr.length_scales for gpr in gpr_list], axis=0), search_space)

    def eval_acqf(self, x: torch.Tensor) -> torch.Tensor:
        Y_post = []
        for i, gpr in enumerate(self._gpr_list):
            mean, var = gpr.posterior(x)
            stdev = torch.sqrt(var + self._stabilizing_noise)
            # NOTE(nabenabe): By using fixed samples from the Sobol sequence, EHVI becomes
            # deterministic, making it possible to optimize the acqf by l-BFGS.
            # Sobol is better than the standard Monte-Carlo w.r.t. the approximation stability.
            # cf. Appendix D of https://arxiv.org/pdf/2006.05078
            Y_post.append(mean[..., None] + stdev[..., None] * self._fixed_samples[..., i])

        # NOTE(nabenabe): Use the following once multi-task GP is supported.
        # L = torch.linalg.cholesky(cov)
        # Y_post = means[..., None, :] + torch.einsum("...MM,SM->...SM", L, fixed_samples)
        return logehvi(
            Y_post=torch.stack(Y_post, dim=-1),
            non_dominated_box_lower_bounds=self._non_dominated_box_lower_bounds,
            non_dominated_box_intervals=self._non_dominated_box_intervals,
        )


class ConstrainedLogEHVI(BaseAcquisitionFunc):
    def __init__(
        self,
        gpr_list: list[GPRegressor],
        search_space: SearchSpace,
        Y_feasible: torch.Tensor | None,
        n_qmc_samples: int,
        qmc_seed: int | None,
        constraints_gpr_list: list[GPRegressor],
        constraints_threshold_list: list[float],
        stabilizing_noise: float = 1e-12,
    ) -> None:
        assert (
            len(constraints_gpr_list) == len(constraints_threshold_list) and constraints_gpr_list
        )
        self._acqf = (
            LogEHVI(gpr_list, search_space, Y_feasible, n_qmc_samples, qmc_seed, stabilizing_noise)
            if Y_feasible is not None
            else None
        )
        self._constraints_acqf_list = [
            LogPI(_gpr, search_space, _threshold, stabilizing_noise)
            for _gpr, _threshold in zip(constraints_gpr_list, constraints_threshold_list)
        ]
        # Since all the objectives are equally important, we simply use the mean of
        # inverse of squared mean lengthscales over all the objectives.
        # inverse_squared_lengthscales is used in optim_mixed.py.
        # cf. https://github.com/optuna/optuna/blob/v4.3.0/optuna/_gp/optim_mixed.py#L200-L209
        super().__init__(np.mean([gpr.length_scales for gpr in gpr_list], axis=0), search_space)

    def eval_acqf(self, x: torch.Tensor) -> torch.Tensor:
        constraints_acqf_values = sum(acqf.eval_acqf(x) for acqf in self._constraints_acqf_list)
        if self._acqf is None:
            return cast(torch.Tensor, constraints_acqf_values)
        return constraints_acqf_values + self._acqf.eval_acqf(x)<|MERGE_RESOLUTION|>--- conflicted
+++ resolved
@@ -30,18 +30,17 @@
     torch = _LazyImport("torch")
 
 
-<<<<<<< HEAD
-def _sample_from_sobol(dim: int, n_samples: int, seed: int | None) -> torch.Tensor:
-    return torch.quasirandom.SobolEngine(  # type: ignore[no-untyped-call]
-        dimension=dim, scramble=True, seed=seed
-    ).draw(n_samples, dtype=torch.float64)
-=======
 _SQRT_HALF = math.sqrt(0.5)
 _INV_SQRT_2PI = 1 / math.sqrt(2 * math.pi)
 _SQRT_HALF_PI = math.sqrt(0.5 * math.pi)
 _LOG_SQRT_2PI = math.log(math.sqrt(2 * math.pi))
 _EPS = 1e-12  # NOTE(nabenabe): grad becomes nan when EPS=0.
->>>>>>> 661b9b2b
+
+
+def _sample_from_sobol(dim: int, n_samples: int, seed: int | None) -> torch.Tensor:
+    return torch.quasirandom.SobolEngine(  # type: ignore[no-untyped-call]
+        dimension=dim, scramble=True, seed=seed
+    ).draw(n_samples, dtype=torch.float64)
 
 
 def _sample_from_normal_sobol(dim: int, n_samples: int, seed: int | None) -> torch.Tensor:
@@ -255,7 +254,6 @@
         self._fixed_samples = _sample_from_normal_sobol(
             dim=n_input_noise_samples, n_samples=n_qmc_samples, seed=seed
         )
-        print(self._value_at_risk(gpr._X_train).argmax(dim=-2).unique().numel())
         super().__init__(length_scales=gpr.length_scales, search_space=search_space)
 
     @staticmethod
