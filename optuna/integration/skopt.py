--- conflicted
+++ resolved
@@ -26,10 +26,6 @@
     from typing import Tuple  # NOQA
 
     from optuna.distributions import BaseDistribution  # NOQA
-<<<<<<< HEAD
-    from optuna.trial import FrozenTrial  # NOQA
-=======
->>>>>>> d6eb3a8c
     from optuna.study import Study  # NOQA
     from optuna.trial import FrozenTrial  # NOQA
 
