--- conflicted
+++ resolved
@@ -470,7 +470,6 @@
         values: list[list[float]] = [[] for _ in search_space]
         for trial in trials:
             if search_space.keys() <= trial.params.keys():
-<<<<<<< HEAD
                 for i, param_name in enumerate(search_space):
                     # TODO: Categorical
                     values[i].append(trial.params[param_name])
@@ -478,13 +477,6 @@
         log_inds = [i for i, dist in enumerate(search_space) if isinstance(dist, (IntDistribution, FloatDistribution)) and dist.log]
         values_array[log_inds] = np.log(values_array[log_inds])
         return {k: v for k, v in zip(search_space, values_array)}
-=======
-                for param_name in search_space:
-                    param = trial.params[param_name]
-                    distribution = trial.distributions[param_name]
-                    values[param_name].append(distribution.to_internal_repr(param))
-        return {k: np.asarray(v) for k, v in values.items()}
->>>>>>> 9e8d35ed
 
     def _sample(
         self, study: Study, trial: FrozenTrial, search_space: dict[str, BaseDistribution]
@@ -530,13 +522,7 @@
     ) -> _ParzenEstimator:
         observations = self._get_internal_repr(trials, search_space)
         if handle_below and study._is_multi_objective():
-<<<<<<< HEAD
-            param_mask_below = []
-            for trial in trials:
-                param_mask_below.append(search_space.keys() <= trial.params.keys())
-=======
             param_mask_below = [search_space.keys() <= trial.params.keys() for trial in trials]
->>>>>>> 9e8d35ed
             weights_below = _calculate_weights_below_for_multi_objective(
                 study, trials, self._constraints_func
             )[param_mask_below]
