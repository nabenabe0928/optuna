from __future__ import annotations

import math
from typing import Any
from typing import Callable
from typing import cast
from typing import Dict
from typing import Optional
from typing import Sequence
from typing import Union
import warnings

import numpy as np

from optuna._hypervolume import WFG
from optuna._hypervolume.hssp import _solve_hssp
from optuna.distributions import BaseDistribution
from optuna.distributions import CategoricalChoiceType
from optuna.exceptions import ExperimentalWarning
from optuna.logging import get_logger
from optuna.samplers._base import _CONSTRAINTS_KEY
from optuna.samplers._base import _process_constraints_after_trial
from optuna.samplers._base import BaseSampler
from optuna.samplers._lazy_random_state import LazyRandomState
from optuna.samplers._random import RandomSampler
from optuna.samplers._tpe.parzen_estimator import _ParzenEstimator
from optuna.samplers._tpe.parzen_estimator import _ParzenEstimatorParameters
from optuna.search_space import IntersectionSearchSpace
from optuna.search_space.group_decomposed import _GroupDecomposedSearchSpace
from optuna.search_space.group_decomposed import _SearchSpaceGroup
from optuna.study import Study
from optuna.study._study_direction import StudyDirection
from optuna.trial import FrozenTrial
from optuna.trial import TrialState


EPS = 1e-12
_logger = get_logger(__name__)


def default_gamma(x: int) -> int:
    return min(int(np.ceil(0.1 * x)), 25)


def hyperopt_default_gamma(x: int) -> int:
    return min(int(np.ceil(0.25 * np.sqrt(x))), 25)


def default_weights(x: int) -> np.ndarray:
    if x == 0:
        return np.asarray([])
    elif x < 25:
        return np.ones(x)
    else:
        ramp = np.linspace(1.0 / x, 1.0, num=x - 25)
        flat = np.ones(25)
        return np.concatenate([ramp, flat], axis=0)


class TPESampler(BaseSampler):
    """Sampler using TPE (Tree-structured Parzen Estimator) algorithm.

    This sampler is based on *independent sampling*.
    See also :class:`~optuna.samplers.BaseSampler` for more details of 'independent sampling'.

    On each trial, for each parameter, TPE fits one Gaussian Mixture Model (GMM) ``l(x)`` to
    the set of parameter values associated with the best objective values, and another GMM
    ``g(x)`` to the remaining parameter values. It chooses the parameter value ``x`` that
    maximizes the ratio ``l(x)/g(x)``.

    For further information about TPE algorithm, please refer to the following papers:

    - `Algorithms for Hyper-Parameter Optimization
      <https://papers.nips.cc/paper/4443-algorithms-for-hyper-parameter-optimization.pdf>`_
    - `Making a Science of Model Search: Hyperparameter Optimization in Hundreds of
      Dimensions for Vision Architectures <http://proceedings.mlr.press/v28/bergstra13.pdf>`_
<<<<<<< HEAD
    - `Tree-Structured Parzen Estimator: Understanding Its Algorithm Components and Their Roles for
      Better Empirical Performance <https://arxiv.org/abs/2304.11127>`_
    - `Multiobjective tree-structured parzen estimator for computationally expensive optimization
      problems <https://dl.acm.org/doi/10.1145/3377930.3389817>`_
=======

    For multi-objective TPE (MOTPE), please refer to the following papers:

    - `Multiobjective Tree-Structured Parzen Estimator for Computationally Expensive Optimization
      Problems <https://dl.acm.org/doi/10.1145/3377930.3389817>`_
>>>>>>> 523dcc27
    - `Multiobjective Tree-Structured Parzen Estimator <https://doi.org/10.1613/jair.1.13188>`_

    Example:
        An example of a single-objective optimization is as follows:

        .. testcode::

            import optuna
            from optuna.samplers import TPESampler


            def objective(trial):
                x = trial.suggest_float("x", -10, 10)
                return x**2


            study = optuna.create_study(sampler=TPESampler())
            study.optimize(objective, n_trials=10)

    .. note::
        :class:`~optuna.samplers.TPESampler` can handle a multi-objective task as well and
        the following shows an example:

        .. testcode::

            import optuna


            def objective(trial):
                x = trial.suggest_float("x", -100, 100)
                y = trial.suggest_categorical("y", [-1, 0, 1])
                f1 = x**2 + y
                f2 = -((x - 2) ** 2 + y)
                return f1, f2


            # We minimize the first objective and maximize the second objective.
            sampler = optuna.samplers.TPESampler()
            study = optuna.create_study(directions=["minimize", "maximize"], sampler=sampler)
            study.optimize(objective, n_trials=100)

    Args:
        consider_prior:
            Enhance the stability of Parzen estimator by imposing a Gaussian prior when
            :obj:`True`. The prior is only effective if the sampling distribution is
            either :class:`~optuna.distributions.FloatDistribution`,
            or :class:`~optuna.distributions.IntDistribution`.
        prior_weight:
            The weight of the prior. This argument is used in
            :class:`~optuna.distributions.FloatDistribution`,
            :class:`~optuna.distributions.IntDistribution`, and
            :class:`~optuna.distributions.CategoricalDistribution`.
        consider_magic_clip:
            Enable a heuristic to limit the smallest variances of Gaussians used in
            the Parzen estimator.
        consider_endpoints:
            Take endpoints of domains into account when calculating variances of Gaussians
            in Parzen estimator. See the original paper for details on the heuristics
            to calculate the variances.
        n_startup_trials:
            The random sampling is used instead of the TPE algorithm until the given number
            of trials finish in the same study.
        n_ei_candidates:
            Number of candidate samples used to calculate the expected improvement.
        gamma:
            A function that takes the number of finished trials and returns the number
            of trials to form a density function for samples with low grains.
            See the original paper for more details.
        weights:
            A function that takes the number of finished trials and returns a weight for them.
            See `Making a Science of Model Search: Hyperparameter Optimization in Hundreds of
            Dimensions for Vision Architectures <http://proceedings.mlr.press/v28/bergstra13.pdf>`_
            for more details.

            .. note::
                In the multi-objective case, this argument is only used to compute the weights of
                bad trials, i.e., trials to construct `g(x)` in the `paper
                <https://papers.nips.cc/paper/4443-algorithms-for-hyper-parameter-optimization.pdf>`_
                ). The weights of good trials, i.e., trials to construct `l(x)`, are computed by a
                rule based on the hypervolume contribution proposed in the `paper of MOTPE
                <https://dl.acm.org/doi/10.1145/3377930.3389817>`_.
        seed:
            Seed for random number generator.
        multivariate:
            If this is :obj:`True`, the multivariate TPE is used when suggesting parameters.
            The multivariate TPE is reported to outperform the independent TPE. See `BOHB: Robust
            and Efficient Hyperparameter Optimization at Scale
            <http://proceedings.mlr.press/v80/falkner18a.html>`_ for more details.

            .. note::
                Added in v2.2.0 as an experimental feature. The interface may change in newer
                versions without prior notice. See
                https://github.com/optuna/optuna/releases/tag/v2.2.0.
        group:
            If this and ``multivariate`` are :obj:`True`, the multivariate TPE with the group
            decomposed search space is used when suggesting parameters.
            The sampling algorithm decomposes the search space based on past trials and samples
            from the joint distribution in each decomposed subspace.
            The decomposed subspaces are a partition of the whole search space. Each subspace
            is a maximal subset of the whole search space, which satisfies the following:
            for a trial in completed trials, the intersection of the subspace and the search space
            of the trial becomes subspace itself or an empty set.
            Sampling from the joint distribution on the subspace is realized by multivariate TPE.
            If ``group`` is :obj:`True`, ``multivariate`` must be :obj:`True` as well.

            .. note::
                Added in v2.8.0 as an experimental feature. The interface may change in newer
                versions without prior notice. See
                https://github.com/optuna/optuna/releases/tag/v2.8.0.

            Example:

            .. testcode::

                import optuna


                def objective(trial):
                    x = trial.suggest_categorical("x", ["A", "B"])
                    if x == "A":
                        return trial.suggest_float("y", -10, 10)
                    else:
                        return trial.suggest_int("z", -10, 10)


                sampler = optuna.samplers.TPESampler(multivariate=True, group=True)
                study = optuna.create_study(sampler=sampler)
                study.optimize(objective, n_trials=10)
        warn_independent_sampling:
            If this is :obj:`True` and ``multivariate=True``, a warning message is emitted when
            the value of a parameter is sampled by using an independent sampler.
            If ``multivariate=False``, this flag has no effect.
        constant_liar:
            If :obj:`True`, penalize running trials to avoid suggesting parameter configurations
            nearby.

            .. note::
                Abnormally terminated trials often leave behind a record with a state of
                ``RUNNING`` in the storage.
                Such "zombie" trial parameters will be avoided by the constant liar algorithm
                during subsequent sampling.
                When using an :class:`~optuna.storages.RDBStorage`, it is possible to enable the
                ``heartbeat_interval`` to change the records for abnormally terminated trials to
                ``FAIL``.

            .. note::
                It is recommended to set this value to :obj:`True` during distributed
                optimization to avoid having multiple workers evaluating similar parameter
                configurations. In particular, if each objective function evaluation is costly
                and the durations of the running states are significant, and/or the number of
                workers is high.

            .. note::
                Added in v2.8.0 as an experimental feature. The interface may change in newer
                versions without prior notice. See
                https://github.com/optuna/optuna/releases/tag/v2.8.0.
        constraints_func:
            An optional function that computes the objective constraints. It must take a
            :class:`~optuna.trial.FrozenTrial` and return the constraints. The return value must
            be a sequence of :obj:`float` s. A value strictly larger than 0 means that a
            constraints is violated. A value equal to or smaller than 0 is considered feasible.
            If ``constraints_func`` returns more than one value for a trial, that trial is
            considered feasible if and only if all values are equal to 0 or smaller.

            The ``constraints_func`` will be evaluated after each successful trial.
            The function won't be called when trials fail or they are pruned, but this behavior is
            subject to change in the future releases.

            .. note::
                Added in v3.0.0 as an experimental feature. The interface may change in newer
                versions without prior notice.
                See https://github.com/optuna/optuna/releases/tag/v3.0.0.
        categorical_distance_func:
            A dictionary of distance functions for categorical parameters. The key is the name of
            the categorical parameter and the value is a distance function that takes two
            :class:`~optuna.distributions.CategoricalChoiceType` s and returns a :obj:`float`
            value. The distance function must return a non-negative value.

            While categorical choices are handled equally by default, this option allows users to
            specify prior knowledge on the structure of categorical parameters. When specified,
            categorical choices closer to current best choices are more likely to be sampled.

            .. note::
                Added in v3.4.0 as an experimental feature. The interface may change in newer
                versions without prior notice.
                See https://github.com/optuna/optuna/releases/tag/v3.4.0.
    """

    def __init__(
        self,
        consider_prior: bool = True,
        prior_weight: float = 1.0,
        consider_magic_clip: bool = True,
        consider_endpoints: bool = False,
        n_startup_trials: int = 10,
        n_ei_candidates: int = 24,
        gamma: Callable[[int], int] = default_gamma,
        weights: Callable[[int], np.ndarray] = default_weights,
        seed: Optional[int] = None,
        *,
        multivariate: bool = False,
        group: bool = False,
        warn_independent_sampling: bool = True,
        constant_liar: bool = False,
        constraints_func: Optional[Callable[[FrozenTrial], Sequence[float]]] = None,
        categorical_distance_func: Optional[
            dict[str, Callable[[CategoricalChoiceType, CategoricalChoiceType], float]]
        ] = None,
    ) -> None:
        self._parzen_estimator_parameters = _ParzenEstimatorParameters(
            consider_prior,
            prior_weight,
            consider_magic_clip,
            consider_endpoints,
            weights,
            multivariate,
            categorical_distance_func or {},
        )
        self._n_startup_trials = n_startup_trials
        self._n_ei_candidates = n_ei_candidates
        self._gamma = gamma

        self._warn_independent_sampling = warn_independent_sampling
        self._rng = LazyRandomState(seed)
        self._random_sampler = RandomSampler(seed=seed)

        self._multivariate = multivariate
        self._group = group
        self._group_decomposed_search_space: Optional[_GroupDecomposedSearchSpace] = None
        self._search_space_group: Optional[_SearchSpaceGroup] = None
        self._search_space = IntersectionSearchSpace(include_pruned=True)
        self._constant_liar = constant_liar
        self._constraints_func = constraints_func

        if multivariate:
            warnings.warn(
                "``multivariate`` option is an experimental feature."
                " The interface can change in the future.",
                ExperimentalWarning,
            )

        if group:
            if not multivariate:
                raise ValueError(
                    "``group`` option can only be enabled when ``multivariate`` is enabled."
                )
            warnings.warn(
                "``group`` option is an experimental feature."
                " The interface can change in the future.",
                ExperimentalWarning,
            )
            self._group_decomposed_search_space = _GroupDecomposedSearchSpace(True)

        if constant_liar:
            warnings.warn(
                "``constant_liar`` option is an experimental feature."
                " The interface can change in the future.",
                ExperimentalWarning,
            )

        if constraints_func is not None:
            warnings.warn(
                "The ``constraints_func`` option is an experimental feature."
                " The interface can change in the future.",
                ExperimentalWarning,
            )

        if categorical_distance_func is not None:
            warnings.warn(
                "The ``categorical_distance_func`` option is an experimental feature."
                " The interface can change in the future.",
                ExperimentalWarning,
            )

    def reseed_rng(self) -> None:
        self._rng.rng.seed()
        self._random_sampler.reseed_rng()

    def infer_relative_search_space(
        self, study: Study, trial: FrozenTrial
    ) -> Dict[str, BaseDistribution]:
        if not self._multivariate:
            return {}

        search_space: Dict[str, BaseDistribution] = {}

        if self._group:
            assert self._group_decomposed_search_space is not None
            self._search_space_group = self._group_decomposed_search_space.calculate(study)
            for sub_space in self._search_space_group.search_spaces:
                # Sort keys because Python's string hashing is nondeterministic.
                for name, distribution in sorted(sub_space.items()):
                    if distribution.single():
                        continue
                    search_space[name] = distribution
            return search_space

        for name, distribution in self._search_space.calculate(study).items():
            if distribution.single():
                continue
            search_space[name] = distribution

        return search_space

    def sample_relative(
        self, study: Study, trial: FrozenTrial, search_space: Dict[str, BaseDistribution]
    ) -> Dict[str, Any]:
        if self._group:
            assert self._search_space_group is not None
            params = {}
            for sub_space in self._search_space_group.search_spaces:
                search_space = {}
                # Sort keys because Python's string hashing is nondeterministic.
                for name, distribution in sorted(sub_space.items()):
                    if not distribution.single():
                        search_space[name] = distribution
                params.update(self._sample_relative(study, trial, search_space))
            return params
        else:
            return self._sample_relative(study, trial, search_space)

    def _sample_relative(
        self, study: Study, trial: FrozenTrial, search_space: Dict[str, BaseDistribution]
    ) -> Dict[str, Any]:
        if search_space == {}:
            return {}

        states = (TrialState.COMPLETE, TrialState.PRUNED)
        trials = study._get_trials(deepcopy=False, states=states, use_cache=True)
        # If the number of samples is insufficient, we run random trial.
        if len(trials) < self._n_startup_trials:
            return {}

        return self._sample(study, trial, search_space)

    def sample_independent(
        self,
        study: Study,
        trial: FrozenTrial,
        param_name: str,
        param_distribution: BaseDistribution,
    ) -> Any:
        states = (TrialState.COMPLETE, TrialState.PRUNED)
        trials = study._get_trials(deepcopy=False, states=states, use_cache=True)

        # If the number of samples is insufficient, we run random trial.
        if len(trials) < self._n_startup_trials:
            return self._random_sampler.sample_independent(
                study, trial, param_name, param_distribution
            )

        if self._warn_independent_sampling and self._multivariate:
            # Avoid independent warning at the first sampling of `param_name`.
            if any(param_name in trial.params for trial in trials):
                _logger.warning(
                    f"The parameter '{param_name}' in trial#{trial.number} is sampled "
                    "independently instead of being sampled by multivariate TPE sampler. "
                    "(optimization performance may be degraded). "
                    "You can suppress this warning by setting `warn_independent_sampling` "
                    "to `False` in the constructor of `TPESampler`, "
                    "if this independent sampling is intended behavior."
                )

        return self._sample(study, trial, {param_name: param_distribution})[param_name]

    def _get_internal_repr(
        self, trials: list[FrozenTrial], search_space: dict[str, BaseDistribution]
    ) -> dict[str, np.ndarray]:
        values: dict[str, list[float]] = {param_name: [] for param_name in search_space}
        for trial in trials:
            if all((param_name in trial.params) for param_name in search_space):
                for param_name in search_space:
                    param = trial.params[param_name]
                    distribution = trial.distributions[param_name]
                    values[param_name].append(distribution.to_internal_repr(param))
        return {k: np.asarray(v) for k, v in values.items()}

    def _sample(
        self, study: Study, trial: FrozenTrial, search_space: Dict[str, BaseDistribution]
    ) -> Dict[str, Any]:
        if self._constant_liar:
            states = [TrialState.COMPLETE, TrialState.PRUNED, TrialState.RUNNING]
        else:
            states = [TrialState.COMPLETE, TrialState.PRUNED]
        use_cache = not self._constant_liar
        trials = study._get_trials(deepcopy=False, states=states, use_cache=use_cache)

        # We divide data into below and above.
        n = sum(trial.state != TrialState.RUNNING for trial in trials)  # Ignore running trials.
        below_trials, above_trials = _split_trials(
            study,
            trials,
            self._gamma(n),
            self._constraints_func is not None,
        )

        below = self._get_internal_repr(below_trials, search_space)
        above = self._get_internal_repr(above_trials, search_space)

        # We then sample by maximizing log likelihood ratio.
        if study._is_multi_objective():
            param_mask_below = []
            for trial in below_trials:
                param_mask_below.append(
                    all((param_name in trial.params) for param_name in search_space)
                )
            weights_below = _calculate_weights_below_for_multi_objective(
                study, below_trials, self._constraints_func
            )[param_mask_below]
            mpe_below = _ParzenEstimator(
                below, search_space, self._parzen_estimator_parameters, weights_below
            )
        else:
            mpe_below = _ParzenEstimator(below, search_space, self._parzen_estimator_parameters)
        mpe_above = _ParzenEstimator(above, search_space, self._parzen_estimator_parameters)
        samples_below = mpe_below.sample(self._rng.rng, self._n_ei_candidates)
        log_likelihoods_below = mpe_below.log_pdf(samples_below)
        log_likelihoods_above = mpe_above.log_pdf(samples_below)
        ret = TPESampler._compare(samples_below, log_likelihoods_below, log_likelihoods_above)

        for param_name, dist in search_space.items():
            ret[param_name] = dist.to_external_repr(ret[param_name])

        return ret

    @classmethod
    def _compare(
        cls,
        samples: Dict[str, np.ndarray],
        log_l: np.ndarray,
        log_g: np.ndarray,
    ) -> Dict[str, Union[float, int]]:
        sample_size = next(iter(samples.values())).size
        if sample_size:
            score = log_l - log_g
            if sample_size != score.size:
                raise ValueError(
                    "The size of the 'samples' and that of the 'score' "
                    "should be same. "
                    "But (samples.size, score.size) = ({}, {})".format(sample_size, score.size)
                )
            best = np.argmax(score)
            return {k: v[best].item() for k, v in samples.items()}
        else:
            raise ValueError(
                "The size of 'samples' should be more than 0."
                "But samples.size = {}".format(sample_size)
            )

    @staticmethod
    def hyperopt_parameters() -> Dict[str, Any]:
        """Return the the default parameters of hyperopt (v0.1.2).

        :class:`~optuna.samplers.TPESampler` can be instantiated with the parameters returned
        by this method.

        Example:

            Create a :class:`~optuna.samplers.TPESampler` instance with the default
            parameters of `hyperopt <https://github.com/hyperopt/hyperopt/tree/0.1.2>`_.

            .. testcode::

                import optuna
                from optuna.samplers import TPESampler


                def objective(trial):
                    x = trial.suggest_float("x", -10, 10)
                    return x**2


                sampler = TPESampler(**TPESampler.hyperopt_parameters())
                study = optuna.create_study(sampler=sampler)
                study.optimize(objective, n_trials=10)

        Returns:
            A dictionary containing the default parameters of hyperopt.

        """

        return {
            "consider_prior": True,
            "prior_weight": 1.0,
            "consider_magic_clip": True,
            "consider_endpoints": False,
            "n_startup_trials": 20,
            "n_ei_candidates": 24,
            "gamma": hyperopt_default_gamma,
            "weights": default_weights,
        }

    def before_trial(self, study: Study, trial: FrozenTrial) -> None:
        self._random_sampler.before_trial(study, trial)

    def after_trial(
        self,
        study: Study,
        trial: FrozenTrial,
        state: TrialState,
        values: Optional[Sequence[float]],
    ) -> None:
        assert state in [TrialState.COMPLETE, TrialState.FAIL, TrialState.PRUNED]
        if self._constraints_func is not None:
            _process_constraints_after_trial(self._constraints_func, study, trial, state)
        self._random_sampler.after_trial(study, trial, state, values)


def _calculate_nondomination_rank(loss_vals: np.ndarray, n_below: int) -> np.ndarray:
    ranks = np.full(len(loss_vals), -1)
    num_ranked = 0
    rank = 0
    domination_mat = np.all(loss_vals[:, None, :] >= loss_vals[None, :, :], axis=2) & np.any(
        loss_vals[:, None, :] > loss_vals[None, :, :], axis=2
    )
    while num_ranked < n_below:
        counts = np.sum((ranks == -1)[None, :] & domination_mat, axis=1)
        num_ranked += np.sum((counts == 0) & (ranks == -1))
        ranks[(counts == 0) & (ranks == -1)] = rank
        rank += 1
    return ranks


def _split_trials(
    study: Study,
    trials: list[FrozenTrial],
    n_below: int,
    constraints_enabled: bool,
) -> tuple[list[FrozenTrial], list[FrozenTrial]]:
    complete_trials = []
    pruned_trials = []
    running_trials = []
    infeasible_trials = []

    for trial in trials:
        if constraints_enabled and _get_infeasible_trial_score(trial) > 0:
            infeasible_trials.append(trial)
        elif trial.state == TrialState.COMPLETE:
            complete_trials.append(trial)
        elif trial.state == TrialState.PRUNED:
            pruned_trials.append(trial)
        elif trial.state == TrialState.RUNNING:
            running_trials.append(trial)
        else:
            assert False

    # We divide data into below and above.
    below_complete, above_complete = _split_complete_trials(complete_trials, study, n_below)
    n_below -= len(below_complete)
    below_pruned, above_pruned = _split_pruned_trials(pruned_trials, study, n_below)
    n_below -= len(below_pruned)
    below_infeasible, above_infeasible = _split_infeasible_trials(infeasible_trials, n_below)

    below_trials = below_complete + below_pruned + below_infeasible
    above_trials = above_complete + above_pruned + above_infeasible + running_trials
    below_trials.sort(key=lambda trial: trial.number)
    above_trials.sort(key=lambda trial: trial.number)

    return below_trials, above_trials


def _split_complete_trials(
    trials: Sequence[FrozenTrial], study: Study, n_below: int
) -> tuple[list[FrozenTrial], list[FrozenTrial]]:
    n_below = min(n_below, len(trials))
    if len(study.directions) <= 1:
        return _split_complete_trials_single_objective(trials, study, n_below)
    else:
        return _split_complete_trials_multi_objective(trials, study, n_below)


def _split_complete_trials_single_objective(
    trials: Sequence[FrozenTrial],
    study: Study,
    n_below: int,
) -> tuple[list[FrozenTrial], list[FrozenTrial]]:
    if study.direction == StudyDirection.MINIMIZE:
        sorted_trials = sorted(trials, key=lambda trial: cast(float, trial.value))
    else:
        sorted_trials = sorted(trials, key=lambda trial: cast(float, trial.value), reverse=True)
    return sorted_trials[:n_below], sorted_trials[n_below:]


def _split_complete_trials_multi_objective(
    trials: Sequence[FrozenTrial],
    study: Study,
    n_below: int,
) -> tuple[list[FrozenTrial], list[FrozenTrial]]:
    if n_below == 0:
        # The type of trials must be `list`, but not `Sequence`.
        return [], list(trials)

    lvals = np.asarray([trial.values for trial in trials])
    for i, direction in enumerate(study.directions):
        if direction == StudyDirection.MAXIMIZE:
            lvals[:, i] *= -1

    # Solving HSSP for variables number of times is a waste of time.
    nondomination_ranks = _calculate_nondomination_rank(lvals, n_below)
    assert 0 <= n_below <= len(lvals)

    indices = np.array(range(len(lvals)))
    indices_below = np.empty(n_below, dtype=int)

    # Nondomination rank-based selection
    i = 0
    last_idx = 0
    while last_idx < n_below and last_idx + sum(nondomination_ranks == i) <= n_below:
        length = indices[nondomination_ranks == i].shape[0]
        indices_below[last_idx : last_idx + length] = indices[nondomination_ranks == i]
        last_idx += length
        i += 1

    # Hypervolume subset selection problem (HSSP)-based selection
    subset_size = n_below - last_idx
    if subset_size > 0:
        rank_i_lvals = lvals[nondomination_ranks == i]
        rank_i_indices = indices[nondomination_ranks == i]
        worst_point = np.max(rank_i_lvals, axis=0)
        reference_point = np.maximum(1.1 * worst_point, 0.9 * worst_point)
        reference_point[reference_point == 0] = EPS
        selected_indices = _solve_hssp(rank_i_lvals, rank_i_indices, subset_size, reference_point)
        indices_below[last_idx:] = selected_indices

    below_trials = []
    above_trials = []
    for index in range(len(trials)):
        if index in indices_below:
            below_trials.append(trials[index])
        else:
            above_trials.append(trials[index])
    return below_trials, above_trials


def _get_pruned_trial_score(trial: FrozenTrial, study: Study) -> tuple[float, float]:
    if len(trial.intermediate_values) > 0:
        step, intermediate_value = max(trial.intermediate_values.items())
        if math.isnan(intermediate_value):
            return -step, float("inf")
        elif study.direction == StudyDirection.MINIMIZE:
            return -step, intermediate_value
        else:
            return -step, -intermediate_value
    else:
        return 1, 0.0


def _split_pruned_trials(
    trials: Sequence[FrozenTrial],
    study: Study,
    n_below: int,
) -> tuple[list[FrozenTrial], list[FrozenTrial]]:
    n_below = min(n_below, len(trials))
    sorted_trials = sorted(trials, key=lambda trial: _get_pruned_trial_score(trial, study))
    return sorted_trials[:n_below], sorted_trials[n_below:]


def _get_infeasible_trial_score(trial: FrozenTrial) -> float:
    constraint = trial.system_attrs.get(_CONSTRAINTS_KEY)
    if constraint is None:
        warnings.warn(
            f"Trial {trial.number} does not have constraint values."
            " It will be treated as a lower priority than other trials."
        )
        return float("inf")
    else:
        # Violation values of infeasible dimensions are summed up.
        return sum(v for v in constraint if v > 0)


def _split_infeasible_trials(
    trials: Sequence[FrozenTrial], n_below: int
) -> tuple[list[FrozenTrial], list[FrozenTrial]]:
    n_below = min(n_below, len(trials))
    sorted_trials = sorted(trials, key=_get_infeasible_trial_score)
    return sorted_trials[:n_below], sorted_trials[n_below:]


def _calculate_weights_below_for_multi_objective(
    study: Study,
    below_trials: list[FrozenTrial],
    constraints_func: Callable[[FrozenTrial], Sequence[float]] | None,
) -> np.ndarray:
    loss_vals = []
    feasible_mask = np.ones(len(below_trials), dtype=bool)
    for i, trial in enumerate(below_trials):
        # Hypervolume contributions are calculated only using feasible trials.
        if constraints_func is not None:
            if any(constraint > 0 for constraint in constraints_func(trial)):
                feasible_mask[i] = False
                continue
        values = []
        for value, direction in zip(trial.values, study.directions):
            if direction == StudyDirection.MINIMIZE:
                values.append(value)
            else:
                values.append(-value)
        loss_vals.append(values)
    lvals = np.asarray(loss_vals, dtype=float)

    # Calculate weights based on hypervolume contributions.
    n_below = len(lvals)
    weights_below: np.ndarray
    if n_below == 0:
        weights_below = np.asarray([])
    elif n_below == 1:
        weights_below = np.asarray([1.0])
    else:
        worst_point = np.max(lvals, axis=0)
        reference_point = np.maximum(1.1 * worst_point, 0.9 * worst_point)
        reference_point[reference_point == 0] = EPS
        hv = WFG().compute(lvals, reference_point)
        indices_mat = ~np.eye(n_below).astype(bool)
        contributions = np.asarray(
            [hv - WFG().compute(lvals[indices_mat[i]], reference_point) for i in range(n_below)]
        )
        contributions += EPS
        weights_below = np.clip(contributions / np.max(contributions), 0, 1)

    # For now, EPS weight is assigned to infeasible trials.
    weights_below_all = np.full(len(below_trials), EPS)
    weights_below_all[feasible_mask] = weights_below
    return weights_below_all<|MERGE_RESOLUTION|>--- conflicted
+++ resolved
@@ -74,18 +74,13 @@
       <https://papers.nips.cc/paper/4443-algorithms-for-hyper-parameter-optimization.pdf>`_
     - `Making a Science of Model Search: Hyperparameter Optimization in Hundreds of
       Dimensions for Vision Architectures <http://proceedings.mlr.press/v28/bergstra13.pdf>`_
-<<<<<<< HEAD
     - `Tree-Structured Parzen Estimator: Understanding Its Algorithm Components and Their Roles for
       Better Empirical Performance <https://arxiv.org/abs/2304.11127>`_
-    - `Multiobjective tree-structured parzen estimator for computationally expensive optimization
-      problems <https://dl.acm.org/doi/10.1145/3377930.3389817>`_
-=======
 
     For multi-objective TPE (MOTPE), please refer to the following papers:
 
     - `Multiobjective Tree-Structured Parzen Estimator for Computationally Expensive Optimization
       Problems <https://dl.acm.org/doi/10.1145/3377930.3389817>`_
->>>>>>> 523dcc27
     - `Multiobjective Tree-Structured Parzen Estimator <https://doi.org/10.1613/jair.1.13188>`_
 
     Example:
