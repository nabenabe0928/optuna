--- conflicted
+++ resolved
@@ -47,19 +47,11 @@
 
 
 def default_gamma(x: int) -> int:
-<<<<<<< HEAD
-    return min(int(math.ceil(0.1 * x)), 25)
-
-
-def hyperopt_default_gamma(x: int) -> int:
-    return min(int(math.ceil(0.25 * x**0.5)), 25)
-=======
     return min(math.ceil(0.1 * x), 25)
 
 
 def hyperopt_default_gamma(x: int) -> int:
     return min(math.ceil(0.25 * x**0.5), 25)
->>>>>>> e1171f56
 
 
 def default_weights(x: int) -> np.ndarray:
