import math
from typing import Any
from typing import Callable
from typing import Container
from typing import Dict
from typing import List
from typing import Optional
from typing import Sequence
from typing import Tuple
from typing import Union
import warnings

import numpy as np

from optuna._hypervolume import WFG
from optuna.distributions import BaseDistribution
from optuna.exceptions import ExperimentalWarning
from optuna.logging import get_logger
from optuna.samplers._base import _CONSTRAINTS_KEY
from optuna.samplers._base import _process_constraints_after_trial
from optuna.samplers._base import BaseSampler
from optuna.samplers._random import RandomSampler
from optuna.samplers._search_space import IntersectionSearchSpace
from optuna.samplers._search_space.group_decomposed import _GroupDecomposedSearchSpace
from optuna.samplers._search_space.group_decomposed import _SearchSpaceGroup
from optuna.samplers._tpe.parzen_estimator import _ParzenEstimator
from optuna.samplers._tpe.parzen_estimator import _ParzenEstimatorParameters
from optuna.study import Study
from optuna.study._study_direction import StudyDirection
from optuna.trial import FrozenTrial
from optuna.trial import TrialState


EPS = 1e-12
_logger = get_logger(__name__)


def default_gamma(x: int) -> int:

    return min(int(np.ceil(0.1 * x)), 25)


def hyperopt_default_gamma(x: int) -> int:

    return min(int(np.ceil(0.25 * np.sqrt(x))), 25)


def default_weights(x: int) -> np.ndarray:

    if x == 0:
        return np.asarray([])
    elif x < 25:
        return np.ones(x)
    else:
        ramp = np.linspace(1.0 / x, 1.0, num=x - 25)
        flat = np.ones(25)
        return np.concatenate([ramp, flat], axis=0)


class TPESampler(BaseSampler):
    """Sampler using TPE (Tree-structured Parzen Estimator) algorithm.

    This sampler is based on *independent sampling*.
    See also :class:`~optuna.samplers.BaseSampler` for more details of 'independent sampling'.

    On each trial, for each parameter, TPE fits one Gaussian Mixture Model (GMM) ``l(x)`` to
    the set of parameter values associated with the best objective values, and another GMM
    ``g(x)`` to the remaining parameter values. It chooses the parameter value ``x`` that
    maximizes the ratio ``l(x)/g(x)``.

    For further information about TPE algorithm, please refer to the following papers:

    - `Algorithms for Hyper-Parameter Optimization
      <https://papers.nips.cc/paper/4443-algorithms-for-hyper-parameter-optimization.pdf>`_
    - `Making a Science of Model Search: Hyperparameter Optimization in Hundreds of
      Dimensions for Vision Architectures <http://proceedings.mlr.press/v28/bergstra13.pdf>`_
    - `Multiobjective tree-structured parzen estimator for computationally expensive optimization
      problems <https://dl.acm.org/doi/10.1145/3377930.3389817>`_
    - `Multiobjective Tree-Structured Parzen Estimator <https://doi.org/10.1613/jair.1.13188>`_

    Example:

        .. testcode::

            import optuna
            from optuna.samplers import TPESampler


            def objective(trial):
                x = trial.suggest_float("x", -10, 10)
                return x**2


            study = optuna.create_study(sampler=TPESampler())
            study.optimize(objective, n_trials=10)

    Args:
        consider_prior:
            Enhance the stability of Parzen estimator by imposing a Gaussian prior when
            :obj:`True`. The prior is only effective if the sampling distribution is
            either :class:`~optuna.distributions.FloatDistribution`,
            or :class:`~optuna.distributions.IntDistribution`.
        prior_weight:
            The weight of the prior. This argument is used in
            :class:`~optuna.distributions.FloatDistribution`,
            :class:`~optuna.distributions.IntDistribution`, and
            :class:`~optuna.distributions.CategoricalDistribution`.
        consider_magic_clip:
            Enable a heuristic to limit the smallest variances of Gaussians used in
            the Parzen estimator.
        consider_endpoints:
            Take endpoints of domains into account when calculating variances of Gaussians
            in Parzen estimator. See the original paper for details on the heuristics
            to calculate the variances.
        n_startup_trials:
            The random sampling is used instead of the TPE algorithm until the given number
            of trials finish in the same study.
        n_ei_candidates:
            Number of candidate samples used to calculate the expected improvement.
        gamma:
            A function that takes the number of finished trials and returns the number
            of trials to form a density function for samples with low grains.
            See the original paper for more details.
        weights:
            A function that takes the number of finished trials and returns a weight for them.
            See `Making a Science of Model Search: Hyperparameter Optimization in Hundreds of
            Dimensions for Vision Architectures <http://proceedings.mlr.press/v28/bergstra13.pdf>`_
            for more details.

            .. note::
                In the multi-objective case, this argument is only used to compute the weights of
                bad trials, i.e., trials to construct `g(x)` in the `paper
                <https://papers.nips.cc/paper/4443-algorithms-for-hyper-parameter-optimization.pdf>`_
                ). The weights of good trials, i.e., trials to construct `l(x)`, are computed by a
                rule based on the hypervolume contribution proposed in the `paper of MOTPE
                <https://dl.acm.org/doi/10.1145/3377930.3389817>`_.
        seed:
            Seed for random number generator.
        multivariate:
            If this is :obj:`True`, the multivariate TPE is used when suggesting parameters.
            The multivariate TPE is reported to outperform the independent TPE. See `BOHB: Robust
            and Efficient Hyperparameter Optimization at Scale
            <http://proceedings.mlr.press/v80/falkner18a.html>`_ for more details.

            .. note::
                Added in v2.2.0 as an experimental feature. The interface may change in newer
                versions without prior notice. See
                https://github.com/optuna/optuna/releases/tag/v2.2.0.
        group:
            If this and ``multivariate`` are :obj:`True`, the multivariate TPE with the group
            decomposed search space is used when suggesting parameters.
            The sampling algorithm decomposes the search space based on past trials and samples
            from the joint distribution in each decomposed subspace.
            The decomposed subspaces are a partition of the whole search space. Each subspace
            is a maximal subset of the whole search space, which satisfies the following:
            for a trial in completed trials, the intersection of the subspace and the search space
            of the trial becomes subspace itself or an empty set.
            Sampling from the joint distribution on the subspace is realized by multivariate TPE.
            If ``group`` is :obj:`True`, ``multivariate`` must be :obj:`True` as well.

            .. note::
                Added in v2.8.0 as an experimental feature. The interface may change in newer
                versions without prior notice. See
                https://github.com/optuna/optuna/releases/tag/v2.8.0.

            Example:

            .. testcode::

                import optuna


                def objective(trial):
                    x = trial.suggest_categorical("x", ["A", "B"])
                    if x == "A":
                        return trial.suggest_float("y", -10, 10)
                    else:
                        return trial.suggest_int("z", -10, 10)


                sampler = optuna.samplers.TPESampler(multivariate=True, group=True)
                study = optuna.create_study(sampler=sampler)
                study.optimize(objective, n_trials=10)
        warn_independent_sampling:
            If this is :obj:`True` and ``multivariate=True``, a warning message is emitted when
            the value of a parameter is sampled by using an independent sampler.
            If ``multivariate=False``, this flag has no effect.
        constant_liar:
            If :obj:`True`, penalize running trials to avoid suggesting parameter configurations
            nearby.

            .. note::
                Abnormally terminated trials often leave behind a record with a state of
                ``RUNNING`` in the storage.
                Such "zombie" trial parameters will be avoided by the constant liar algorithm
                during subsequent sampling.
                When using an :class:`~optuna.storages.RDBStorage`, it is possible to enable the
                ``heartbeat_interval`` to change the records for abnormally terminated trials to
                ``FAIL``.

            .. note::
                It is recommended to set this value to :obj:`True` during distributed
                optimization to avoid having multiple workers evaluating similar parameter
                configurations. In particular, if each objective function evaluation is costly
                and the durations of the running states are significant, and/or the number of
                workers is high.

            .. note::
                This feature can be used for only single-objective optimization; this argument is
                ignored for multi-objective optimization.

            .. note::
                Added in v2.8.0 as an experimental feature. The interface may change in newer
                versions without prior notice. See
                https://github.com/optuna/optuna/releases/tag/v2.8.0.
        constraints_func:
            An optional function that computes the objective constraints. It must take a
            :class:`~optuna.trial.FrozenTrial` and return the constraints. The return value must
            be a sequence of :obj:`float` s. A value strictly larger than 0 means that a
            constraints is violated. A value equal to or smaller than 0 is considered feasible.
            If ``constraints_func`` returns more than one value for a trial, that trial is
            considered feasible if and only if all values are equal to 0 or smaller.

            The ``constraints_func`` will be evaluated after each successful trial.
            The function won't be called when trials fail or they are pruned, but this behavior is
            subject to change in the future releases.

            .. note::
                Added in v3.0.0 as an experimental feature. The interface may change in newer
                versions without prior notice.
                See https://github.com/optuna/optuna/releases/tag/v3.0.0.

    """

    def __init__(
        self,
        consider_prior: bool = True,
        prior_weight: float = 1.0,
        consider_magic_clip: bool = True,
        consider_endpoints: bool = False,
        n_startup_trials: int = 10,
        n_ei_candidates: int = 24,
        gamma: Callable[[int], int] = default_gamma,
        weights: Callable[[int], np.ndarray] = default_weights,
        seed: Optional[int] = None,
        *,
        multivariate: bool = False,
        group: bool = False,
        warn_independent_sampling: bool = True,
        constant_liar: bool = False,
        constraints_func: Optional[Callable[[FrozenTrial], Sequence[float]]] = None,
    ) -> None:

        self._parzen_estimator_parameters = _ParzenEstimatorParameters(
            consider_prior,
            prior_weight,
            consider_magic_clip,
            consider_endpoints,
            weights,
            multivariate,
        )
        self._prior_weight = prior_weight
        self._n_startup_trials = n_startup_trials
        self._n_ei_candidates = n_ei_candidates
        self._gamma = gamma
        self._weights = weights

        self._warn_independent_sampling = warn_independent_sampling
        self._rng = np.random.RandomState(seed)
        self._random_sampler = RandomSampler(seed=seed)

        self._multivariate = multivariate
        self._group = group
        self._group_decomposed_search_space: Optional[_GroupDecomposedSearchSpace] = None
        self._search_space_group: Optional[_SearchSpaceGroup] = None
        self._search_space = IntersectionSearchSpace(include_pruned=True)
        self._constant_liar = constant_liar
        self._constraints_func = constraints_func

        if multivariate:
            warnings.warn(
                "``multivariate`` option is an experimental feature."
                " The interface can change in the future.",
                ExperimentalWarning,
            )

        if group:
            if not multivariate:
                raise ValueError(
                    "``group`` option can only be enabled when ``multivariate`` is enabled."
                )
            warnings.warn(
                "``group`` option is an experimental feature."
                " The interface can change in the future.",
                ExperimentalWarning,
            )
            self._group_decomposed_search_space = _GroupDecomposedSearchSpace(True)

        if constant_liar:
            warnings.warn(
                "``constant_liar`` option is an experimental feature."
                " The interface can change in the future.",
                ExperimentalWarning,
            )

        if constraints_func is not None:
            warnings.warn(
                "The ``constraints_func`` option is an experimental feature."
                " The interface can change in the future.",
                ExperimentalWarning,
            )

    def reseed_rng(self) -> None:

        self._rng.seed()
        self._random_sampler.reseed_rng()

    def infer_relative_search_space(
        self, study: Study, trial: FrozenTrial
    ) -> Dict[str, BaseDistribution]:

        if not self._multivariate:
            return {}

        search_space: Dict[str, BaseDistribution] = {}

        if self._group:
            assert self._group_decomposed_search_space is not None
            self._search_space_group = self._group_decomposed_search_space.calculate(study)
            for sub_space in self._search_space_group.search_spaces:
                # Sort keys because Python's string hashing is nondeterministic.
                for name, distribution in sorted(sub_space.items()):
                    if distribution.single():
                        continue
                    search_space[name] = distribution
            return search_space

        for name, distribution in self._search_space.calculate(study).items():
            if distribution.single():
                continue
            search_space[name] = distribution

        return search_space

    def _log_independent_sampling(
        self, n_complete_trials: int, trial: FrozenTrial, param_name: str
    ) -> None:
        if self._warn_independent_sampling and self._multivariate:
            # The first trial samples independently.
            if n_complete_trials >= max(self._n_startup_trials, 1):
                _logger.warning(
                    f"The parameter '{param_name}' in trial#{trial.number} is sampled "
                    "independently instead of being sampled by multivariate TPE sampler. "
                    "(optimization performance may be degraded). "
                    "You can suppress this warning by setting `warn_independent_sampling` "
                    "to `False` in the constructor of `TPESampler`, "
                    "if this independent sampling is intended behavior."
                )

    def sample_relative(
        self, study: Study, trial: FrozenTrial, search_space: Dict[str, BaseDistribution]
    ) -> Dict[str, Any]:

        if self._group:
            assert self._search_space_group is not None
            params = {}
            for sub_space in self._search_space_group.search_spaces:
                search_space = {}
                # Sort keys because Python's string hashing is nondeterministic.
                for name, distribution in sorted(sub_space.items()):
                    if not distribution.single():
                        search_space[name] = distribution
                params.update(self._sample_relative(study, trial, search_space))
            return params
        else:
            return self._sample_relative(study, trial, search_space)

    def _sample_relative(
        self, study: Study, trial: FrozenTrial, search_space: Dict[str, BaseDistribution]
    ) -> Dict[str, Any]:

        if search_space == {}:
            return {}

        param_names = list(search_space.keys())
        values, scores, violations = _get_observation_pairs(
            study,
            param_names,
            self._constant_liar,
            self._constraints_func is not None,
        )

        # If the number of samples is insufficient, we run random trial.
<<<<<<< HEAD
        n = len(scores)
        n_sampled = sum(v is not None for v in list(values.values())[0])
        if n_sampled < self._n_startup_trials:
=======
        n = sum(s < float("inf") for s, v in scores)  # Ignore running trials.
        if n < self._n_startup_trials:
>>>>>>> 3580c372
            return {}

        # We divide data into below and above.
        indices_below, indices_above = _split_observation_pairs(scores, self._gamma(n), violations)
        # `None` items are intentionally converted to `nan` and then filtered out.
        # For `nan` conversion, the dtype must be float.
        config_values = {k: np.asarray(v, dtype=float) for k, v in values.items()}
        below = _build_observation_dict(config_values, indices_below)
        above = _build_observation_dict(config_values, indices_above)

        # We then sample by maximizing log likelihood ratio.
        if study._is_multi_objective():
            weights_below = _calculate_weights_below_for_multi_objective(
                config_values, scores, indices_below, violations
            )
            mpe_below = _ParzenEstimator(
                below, search_space, self._parzen_estimator_parameters, weights_below
            )
        else:
            mpe_below = _ParzenEstimator(below, search_space, self._parzen_estimator_parameters)
        mpe_above = _ParzenEstimator(above, search_space, self._parzen_estimator_parameters)
        samples_below = mpe_below.sample(self._rng, self._n_ei_candidates)
        log_likelihoods_below = mpe_below.log_pdf(samples_below)
        log_likelihoods_above = mpe_above.log_pdf(samples_below)
        ret = TPESampler._compare(samples_below, log_likelihoods_below, log_likelihoods_above)

        for param_name, dist in search_space.items():
            ret[param_name] = dist.to_external_repr(ret[param_name])

        return ret

    def sample_independent(
        self,
        study: Study,
        trial: FrozenTrial,
        param_name: str,
        param_distribution: BaseDistribution,
    ) -> Any:

        values, scores, violations = _get_observation_pairs(
            study,
            [param_name],
            self._constant_liar,
            self._constraints_func is not None,
        )

<<<<<<< HEAD
        n_sampled = sum(v is not None for v in values[param_name])
        n = len(scores)
=======
        n = sum(s < float("inf") for s, v in scores)  # Ignore running trials.
>>>>>>> 3580c372

        self._log_independent_sampling(n_sampled, trial, param_name)

        if n_sampled < self._n_startup_trials:
            return self._random_sampler.sample_independent(
                study, trial, param_name, param_distribution
            )

        indices_below, indices_above = _split_observation_pairs(scores, self._gamma(n), violations)
        # `None` items are intentionally converted to `nan` and then filtered out.
        # For `nan` conversion, the dtype must be float.
        config_values = {k: np.asarray(v, dtype=float) for k, v in values.items()}
        below = _build_observation_dict(config_values, indices_below)
        above = _build_observation_dict(config_values, indices_above)

        if study._is_multi_objective():
            weights_below = _calculate_weights_below_for_multi_objective(
                config_values, scores, indices_below, violations
            )
            mpe_below = _ParzenEstimator(
                below,
                {param_name: param_distribution},
                self._parzen_estimator_parameters,
                weights_below,
            )
        else:
            mpe_below = _ParzenEstimator(
                below, {param_name: param_distribution}, self._parzen_estimator_parameters
            )
        mpe_above = _ParzenEstimator(
            above, {param_name: param_distribution}, self._parzen_estimator_parameters
        )
        samples_below = mpe_below.sample(self._rng, self._n_ei_candidates)
        log_likelihoods_below = mpe_below.log_pdf(samples_below)
        log_likelihoods_above = mpe_above.log_pdf(samples_below)
        ret = TPESampler._compare(samples_below, log_likelihoods_below, log_likelihoods_above)

        return param_distribution.to_external_repr(ret[param_name])

    @classmethod
    def _compare(
        cls,
        samples: Dict[str, np.ndarray],
        log_l: np.ndarray,
        log_g: np.ndarray,
    ) -> Dict[str, Union[float, int]]:

        sample_size = next(iter(samples.values())).size
        if sample_size:
            score = log_l - log_g
            if sample_size != score.size:
                raise ValueError(
                    "The size of the 'samples' and that of the 'score' "
                    "should be same. "
                    "But (samples.size, score.size) = ({}, {})".format(sample_size, score.size)
                )
            best = np.argmax(score)
            return {k: v[best].item() for k, v in samples.items()}
        else:
            raise ValueError(
                "The size of 'samples' should be more than 0."
                "But samples.size = {}".format(sample_size)
            )

    @staticmethod
    def hyperopt_parameters() -> Dict[str, Any]:
        """Return the the default parameters of hyperopt (v0.1.2).

        :class:`~optuna.samplers.TPESampler` can be instantiated with the parameters returned
        by this method.

        Example:

            Create a :class:`~optuna.samplers.TPESampler` instance with the default
            parameters of `hyperopt <https://github.com/hyperopt/hyperopt/tree/0.1.2>`_.

            .. testcode::

                import optuna
                from optuna.samplers import TPESampler


                def objective(trial):
                    x = trial.suggest_float("x", -10, 10)
                    return x**2


                sampler = TPESampler(**TPESampler.hyperopt_parameters())
                study = optuna.create_study(sampler=sampler)
                study.optimize(objective, n_trials=10)

        Returns:
            A dictionary containing the default parameters of hyperopt.

        """

        return {
            "consider_prior": True,
            "prior_weight": 1.0,
            "consider_magic_clip": True,
            "consider_endpoints": False,
            "n_startup_trials": 20,
            "n_ei_candidates": 24,
            "gamma": hyperopt_default_gamma,
            "weights": default_weights,
        }

    def after_trial(
        self,
        study: Study,
        trial: FrozenTrial,
        state: TrialState,
        values: Optional[Sequence[float]],
    ) -> None:
        assert state in [TrialState.COMPLETE, TrialState.FAIL, TrialState.PRUNED]
        if self._constraints_func is not None:
            _process_constraints_after_trial(self._constraints_func, study, trial, state)
        self._random_sampler.after_trial(study, trial, state, values)


def _calculate_nondomination_rank(loss_vals: np.ndarray) -> np.ndarray:
    ranks = np.full(len(loss_vals), -1)
    num_unranked = len(loss_vals)
    rank = 0
    domination_mat = np.all(loss_vals[:, None, :] >= loss_vals[None, :, :], axis=2) & np.any(
        loss_vals[:, None, :] > loss_vals[None, :, :], axis=2
    )
    while num_unranked > 0:
        counts = np.sum((ranks == -1)[None, :] & domination_mat, axis=1)
        num_unranked -= np.sum((counts == 0) & (ranks == -1))
        ranks[(counts == 0) & (ranks == -1)] = rank
        rank += 1
    return ranks


def _get_observation_pairs(
    study: Study,
    param_names: List[str],
    constant_liar: bool = False,  # TODO(hvy): Remove default value and fix unit tests.
    constraints_enabled: bool = False,
) -> Tuple[
    Dict[str, List[Optional[float]]],
    List[Tuple[float, List[float]]],
    Optional[List[float]],
]:
    """Get observation pairs from the study.

    This function collects observation pairs from the complete or pruned trials of the study.
    In addition, if ``constant_liar`` is :obj:`True`, the running trials are considered.
    The values for trials that don't contain the parameter in the ``param_names`` are skipped.

    An observation pair fundamentally consists of a parameter value and an objective value.
    However, due to the pruning mechanism of Optuna, final objective values are not always
    available. Therefore, this function uses intermediate values in addition to the final
    ones, and reports the value with its step count as ``(-step, value)``.
    Consequently, the structure of the observation pair is as follows:
    ``(param_value, (-step, value))``.

    The second element of an observation pair is used to rank observations in
    ``_split_observation_pairs`` method (i.e., observations are sorted lexicographically by
    ``(-step, value)``).

    When ``constraints_enabled`` is :obj:`True`, 1-dimensional violation values are returned
    as the third element (:obj:`None` otherwise). Each value is a float of 0 or greater and a
    trial is feasible if and only if its violation score is 0.
    """

    signs = []
    for d in study.directions:
        if d == StudyDirection.MINIMIZE:
            signs.append(1)
        else:
            signs.append(-1)

    states: Container[TrialState]
    if constant_liar:
        states = (TrialState.COMPLETE, TrialState.PRUNED, TrialState.RUNNING)
    else:
        states = (TrialState.COMPLETE, TrialState.PRUNED)

    scores = []
    values: Dict[str, List[Optional[float]]] = {param_name: [] for param_name in param_names}
    violations: Optional[List[float]] = [] if constraints_enabled else None
    for trial in study.get_trials(deepcopy=False, states=states):
        # We extract score from the trial.
        if trial.state is TrialState.COMPLETE:
            if trial.values is None:
                continue
            score = (-float("inf"), [sign * v for sign, v in zip(signs, trial.values)])
        elif trial.state is TrialState.PRUNED:
            if study._is_multi_objective():
                continue

            if len(trial.intermediate_values) > 0:
                step, intermediate_value = max(trial.intermediate_values.items())
                if math.isnan(intermediate_value):
                    score = (-step, [float("inf")])
                else:
                    score = (-step, [signs[0] * intermediate_value])
            else:
                score = (1, [0.0])
        elif trial.state is TrialState.RUNNING:
            if study._is_multi_objective():
                continue

            assert constant_liar
            score = (float("inf"), [signs[0] * float("inf")])
        else:
            assert False
        scores.append(score)

        # We extract param_value from the trial.
        for param_name in param_names:
            param_value: Optional[float]
            if param_name in trial.params:
                distribution = trial.distributions[param_name]
                param_value = distribution.to_internal_repr(trial.params[param_name])
            else:
                param_value = None
            values[param_name].append(param_value)

        if constraints_enabled:
            assert violations is not None
            constraint = trial.system_attrs.get(_CONSTRAINTS_KEY)
            if constraint is None:
                warnings.warn(
                    f"Trial {trial.number} does not have constraint values."
                    " It will be treated as a lower priority than other trials."
                )
                violation = float("inf")
            else:
                # Violation values of infeasible dimensions are summed up.
                violation = sum(v for v in constraint if v > 0)
            violations.append(violation)

    return values, scores, violations


def _split_observation_pairs(
    loss_vals: List[Tuple[float, List[float]]],
    n_below: int,
    violations: Optional[List[float]],
) -> Tuple[np.ndarray, np.ndarray]:
    # When constrains is not None, trials are split into below and above
    # according to the following rules.
    # 1. Feasible trials are better than infeasible trials.
    # 2. Infeasible trials are sorted by sum of how much they violate each constraint.
    # 3. Feasible trials are sorted by loss_vals.
    if violations is not None:
        violation_1d = np.array(violations, dtype=float)
        idx = violation_1d.argsort()
        if n_below >= len(idx) or violation_1d[idx[n_below]] > 0:
            # Below is filled by all feasible trials and trials with smaller violation values.
            indices_below = idx[:n_below]
            indices_above = idx[n_below:]
        else:
            # All trials in below are feasible.
            # Feasible trials with smaller loss_vals are selected.
            (feasible_idx,) = (violation_1d == 0).nonzero()
            (infeasible_idx,) = (violation_1d > 0).nonzero()
            assert len(feasible_idx) >= n_below
            feasible_below, feasible_above = _split_observation_pairs(
                [loss_vals[i] for i in feasible_idx], n_below, None
            )
            indices_below = feasible_idx[feasible_below]
            indices_above = np.concatenate([feasible_idx[feasible_above], infeasible_idx])
        # `np.sort` is used to keep chronological order.
        return np.sort(indices_below), np.sort(indices_above)

    n_objectives = 1
    if len(loss_vals) > 0:
        n_objectives = len(loss_vals[0][1])

    if n_objectives <= 1:
        loss_values = np.asarray(
            [(s, v[0]) for s, v in loss_vals], dtype=[("step", float), ("score", float)]
        )

        index_loss_ascending = np.argsort(loss_values)
        # `np.sort` is used to keep chronological order.
        indices_below = np.sort(index_loss_ascending[:n_below])
        indices_above = np.sort(index_loss_ascending[n_below:])
    else:
        # Multi-objective TPE does not support pruning, so it ignores the ``step``.
        lvals = np.asarray([v for _, v in loss_vals])

        # Solving HSSP for variables number of times is a waste of time.
        nondomination_ranks = _calculate_nondomination_rank(lvals)
        assert 0 <= n_below <= len(lvals)

        indices = np.array(range(len(lvals)))
        indices_below = np.empty(n_below, dtype=int)

        # Nondomination rank-based selection
        i = 0
        last_idx = 0
        while last_idx < n_below and last_idx + sum(nondomination_ranks == i) <= n_below:
            length = indices[nondomination_ranks == i].shape[0]
            indices_below[last_idx : last_idx + length] = indices[nondomination_ranks == i]
            last_idx += length
            i += 1

        # Hypervolume subset selection problem (HSSP)-based selection
        subset_size = n_below - last_idx
        if subset_size > 0:
            rank_i_lvals = lvals[nondomination_ranks == i]
            rank_i_indices = indices[nondomination_ranks == i]
            worst_point = np.max(rank_i_lvals, axis=0)
            reference_point = np.maximum(1.1 * worst_point, 0.9 * worst_point)
            reference_point[reference_point == 0] = EPS
            selected_indices = _solve_hssp(
                rank_i_lvals, rank_i_indices, subset_size, reference_point
            )
            indices_below[last_idx:] = selected_indices

        indices_above = np.setdiff1d(indices, indices_below)

    return indices_below, indices_above


def _build_observation_dict(
    config_values: Dict[str, np.ndarray], indices: np.ndarray
) -> Dict[str, np.ndarray]:

    observation_dict = {}
    for param_name, param_val in config_values.items():
        param_values = param_val[indices]
        observation_dict[param_name] = param_values[~np.isnan(param_values)]

    return observation_dict


def _compute_hypervolume(solution_set: np.ndarray, reference_point: np.ndarray) -> float:
    return WFG().compute(solution_set, reference_point)


def _solve_hssp(
    rank_i_loss_vals: np.ndarray,
    rank_i_indices: np.ndarray,
    subset_size: int,
    reference_point: np.ndarray,
) -> np.ndarray:
    """Solve a hypervolume subset selection problem (HSSP) via a greedy algorithm.

    This method is a 1-1/e approximation algorithm to solve HSSP.

    For further information about algorithms to solve HSSP, please refer to the following
    paper:

    - `Greedy Hypervolume Subset Selection in Low Dimensions
       <https://ieeexplore.ieee.org/document/7570501>`_
    """
    selected_vecs = []  # type: List[np.ndarray]
    selected_indices = []  # type: List[int]
    contributions = [
        _compute_hypervolume(np.asarray([v]), reference_point) for v in rank_i_loss_vals
    ]
    hv_selected = 0.0
    while len(selected_indices) < subset_size:
        max_index = int(np.argmax(contributions))
        contributions[max_index] = -1  # mark as selected
        selected_index = rank_i_indices[max_index]
        selected_vec = rank_i_loss_vals[max_index]
        for j, v in enumerate(rank_i_loss_vals):
            if contributions[j] == -1:
                continue
            p = np.max([selected_vec, v], axis=0)
            contributions[j] -= (
                _compute_hypervolume(np.asarray(selected_vecs + [p]), reference_point)
                - hv_selected
            )
        selected_vecs += [selected_vec]
        selected_indices += [selected_index]
        hv_selected = _compute_hypervolume(np.asarray(selected_vecs), reference_point)

    return np.asarray(selected_indices, dtype=int)


def _calculate_weights_below_for_multi_objective(
    config_values: Dict[str, np.ndarray],
    loss_vals: List[Tuple[float, List[float]]],
    indices: np.ndarray,
    violations: Optional[List[float]],
) -> np.ndarray:
    # Multi-objective TPE only sees the first parameter to determine the weights.
    # In the call of `sample_relative`, this logic makes sense because we only have the
    # intersection search space or group decomposed search space. This means one parameter
    # misses the one trial, then the other parameter must miss the trial, in this call of
    # `sample_relative`.
    # In the call of `sample_independent`, we only have one parameter so the logic makes sense.
    if violations is None:
        feasible_mask = np.ones(len(indices), dtype=bool)
    else:
        # Hypervolume contributions are calculated only using feasible trials.
        feasible_mask = np.array(violations, dtype=float)[indices] == 0

    # Multi-objective TPE does not support pruning, so it ignores the ``step``.
    lvals = np.asarray([v for _, v in loss_vals])[indices[feasible_mask]]

    # Calculate weights based on hypervolume contributions.
    n_below = len(lvals)
    weights_below: np.ndarray
    if n_below == 0:
        weights_below = np.asarray([])
    elif n_below == 1:
        weights_below = np.asarray([1.0])
    else:
        worst_point = np.max(lvals, axis=0)
        reference_point = np.maximum(1.1 * worst_point, 0.9 * worst_point)
        reference_point[reference_point == 0] = EPS
        hv = _compute_hypervolume(lvals, reference_point)
        indices_mat = ~np.eye(n_below).astype(bool)
        contributions = np.asarray(
            [
                hv - _compute_hypervolume(lvals[indices_mat[i]], reference_point)
                for i in range(n_below)
            ]
        )
        contributions += EPS
        weights_below = np.clip(contributions / np.max(contributions), 0, 1)

    cvals = list(config_values.values())[0][indices]
    # For now, EPS weight is assigned to infeasible trials.
    weights_below_all = np.full(len(indices), EPS)
    weights_below_all[feasible_mask] = weights_below
    weights_below_all = weights_below_all[~np.isnan(cvals)]
    return weights_below_all<|MERGE_RESOLUTION|>--- conflicted
+++ resolved
@@ -391,14 +391,13 @@
         )
 
         # If the number of samples is insufficient, we run random trial.
-<<<<<<< HEAD
-        n = len(scores)
-        n_sampled = sum(v is not None for v in list(values.values())[0])
+        # Ignore running trials for the following counts.
+        n = sum(step < float("inf") for step, _ in scores)
+        n_sampled = sum(
+            step < float("inf") and param is not None
+            for (step, _), param in zip(scores, list(values.values())[0])
+        )
         if n_sampled < self._n_startup_trials:
-=======
-        n = sum(s < float("inf") for s, v in scores)  # Ignore running trials.
-        if n < self._n_startup_trials:
->>>>>>> 3580c372
             return {}
 
         # We divide data into below and above.
@@ -445,12 +444,12 @@
             self._constraints_func is not None,
         )
 
-<<<<<<< HEAD
-        n_sampled = sum(v is not None for v in values[param_name])
-        n = len(scores)
-=======
-        n = sum(s < float("inf") for s, v in scores)  # Ignore running trials.
->>>>>>> 3580c372
+        # Ignore running trials for the following counts.
+        n = sum(step < float("inf") for step, _ in scores)
+        n_sampled = sum(
+            step < float("inf") and param is not None
+            for (step, _), param in zip(scores, values[param_name])
+        )
 
         self._log_independent_sampling(n_sampled, trial, param_name)
 
