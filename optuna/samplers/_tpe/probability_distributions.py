--- conflicted
+++ resolved
@@ -35,21 +35,6 @@
 
 
 def _unique_inverse_2d(a: np.ndarray, b: np.ndarray) -> tuple[np.ndarray, np.ndarray, np.ndarray]:
-<<<<<<< HEAD
-    # This function is a quicker version of:
-    # np.unique(np.concatenate([a[:, None], b[:, None]], axis=-1), return_inverse=True).
-    assert a.shape == b.shape and len(a.shape) == 1
-    order_by_b = np.argsort(b)
-    # Stable sorting is required for the tie breaking.
-    lexsort_order = order_by_b[np.argsort(a[order_by_b], kind="stable")]
-    a_order = a[lexsort_order]
-    b_order = b[lexsort_order]
-    is_first_occurrence = np.empty_like(a_order, dtype=bool)
-    is_first_occurrence[0] = True
-    is_first_occurrence[1:] = (a_order[1:] != a_order[:-1]) | (b_order[1:] != b_order[:-1])
-    inv = np.empty(a_order.size, dtype=int)
-    inv[lexsort_order] = np.cumsum(is_first_occurrence) - 1
-=======
     """
     This function is a quicker version of:
         np.unique(np.concatenate([a[:, None], b[:, None]], axis=-1), return_inverse=True).
@@ -65,21 +50,11 @@
     is_first_occurrence[1:] = (a_order[1:] != a_order[:-1]) | (b_order[1:] != b_order[:-1])
     inv = np.empty(a_order.size, dtype=int)
     inv[order] = np.cumsum(is_first_occurrence) - 1
->>>>>>> 9e8d35ed
     return a_order[is_first_occurrence], b_order[is_first_occurrence], inv
 
 
 def _log_gauss_mass_unique(a: np.ndarray, b: np.ndarray) -> np.ndarray:
-    """
-    This function reduces the log Gaussian probability mass computation by avoiding the
-    duplicated evaluations using the np.unique_inverse(...) equivalent operation.
-<<<<<<< HEAD
-    inv is equivalent to the inverse mapping by np.unique_inverse(np.stack([a, b], axis=-1)).
-    """
-    if a.size < 100:
-        return _truncnorm._log_gauss_mass(a, b)
-
-    a_uniq, b_uniq, inv = _unique_inverse_2d(a_ravel := a.ravel(), b_ravel := b.ravel())
+    a_uniq, b_uniq, inv = _unique_inverse_2d(a.ravel(), b.ravel())
     return _truncnorm._log_gauss_mass(a_uniq, b_uniq)[inv].reshape(a.shape)
 
 
@@ -125,13 +100,6 @@
     return res
 
 
-=======
-    """
-    a_uniq, b_uniq, inv = _unique_inverse_2d(a.ravel(), b.ravel())
-    return _truncnorm._log_gauss_mass(a_uniq, b_uniq)[inv].reshape(a.shape)
-
-
->>>>>>> 9e8d35ed
 class _MixtureOfProductDistribution(NamedTuple):
     weights: np.ndarray
     distributions: list[_BatchedDistributions]
@@ -198,47 +166,19 @@
 
     def log_pdf(self, x: np.ndarray) -> np.ndarray:
         weighted_log_pdf = np.zeros((len(x), len(self.weights)), dtype=np.float64)
-<<<<<<< HEAD
-        continuous_dists = []
-        continuous_indices = []
-        discrete_dists = []
-        discrete_indices = []
-=======
->>>>>>> 9e8d35ed
+        cont_dists = []
+        cont_inds = []       
         for i, d in enumerate(self.distributions):
             if isinstance(d, _BatchedCategoricalDistributions):
-<<<<<<< HEAD
-                xi = x[:, i]
-=======
->>>>>>> 9e8d35ed
-                weighted_log_pdf += np.log(
-                    np.take_along_axis(
-                        d.weights[None, :, :], xi[:, None, None].astype(np.int64), axis=-1
-                    )
-                )[:, :, 0]
+                xi = x[:, i, np.newaxis, np.newaxis].astype(np.int64)
+                weighted_log_pdf += np.log(np.take_along_axis(d.weights[np.newaxis], xi, axis=-1))[
+                    ..., 0
+                ]
             elif isinstance(d, _BatchedTruncNormDistributions):
-<<<<<<< HEAD
-                continuous_dists.append(d)
-                continuous_indices.append(i)
+                cont_dists.append(d)
+                cont_inds.append(i)
             elif isinstance(d, _BatchedDiscreteTruncNormDistributions):
-                discrete_dists.append(d)
-                discrete_indices.append(i)
-            else:
-                assert False
-
-        weighted_log_pdf += _log_pdf_continuous(x[:, continuous_indices], continuous_dists)
-        weighted_log_pdf += _log_pdf_discrete(x[:, discrete_indices], discrete_dists)
-        weighted_log_pdf += np.log(self.weights[None, :])
-=======
-                weighted_log_pdf += _truncnorm.logpdf(
-                    x=xi[:, None],
-                    a=(d.low - d.mu[None, :]) / d.sigma[None, :],
-                    b=(d.high - d.mu[None, :]) / d.sigma[None, :],
-                    loc=d.mu[None, :],
-                    scale=d.sigma[None, :],
-                )
-            elif isinstance(d, _BatchedDiscreteTruncNormDistributions):
-                xi_uniq, xi_inv = np.unique(xi, return_inverse=True)
+                xi_uniq, xi_inv = np.unique(x[:, i], return_inverse=True)
                 mu_uniq, sigma_uniq, mu_sigma_inv = _unique_inverse_2d(d.mu, d.sigma)
                 lower_limit = d.low - d.step / 2
                 upper_limit = d.high + d.step / 2
@@ -253,8 +193,17 @@
                 )[mu_sigma_inv]
             else:
                 assert False
+
+        mus_cont = np.asarray([d.mu for d in cont_dists]).T
+        sigmas_cont = np.asarray([d.sigma for d in cont_dists]).T
+        weighted_log_pdf = _truncnorm.logpdf(
+            x[:, np.newaxis, cont_inds],
+            (np.asarray([d.low for d in cont_dists]) - mus_cont) / sigmas_cont,
+            (np.asarray([d.high for d in cont_dists]) - mus_cont) / sigmas_cont,
+            loc=mus_cont,
+            scale=sigmas_cont,
+        ).sum(axis=-1)
         weighted_log_pdf += np.log(self.weights[np.newaxis])
->>>>>>> 9e8d35ed
         max_ = weighted_log_pdf.max(axis=1)
         # We need to avoid (-inf) - (-inf) when the probability is zero.
         max_[np.isneginf(max_)] = 0
