--- conflicted
+++ resolved
@@ -164,27 +164,15 @@
             else:
                 assert False
 
-<<<<<<< HEAD
-        mus_cont = np.asarray([d.mu for d in cont_dists]).T
-        sigmas_cont = np.asarray([d.sigma for d in cont_dists]).T
-        weighted_log_pdf += _log_standard_norm_pdf(
-            (x[:, np.newaxis, cont_inds] - mus_cont) / sigmas_cont,
-            (np.asarray([d.low for d in cont_dists]) - mus_cont) / sigmas_cont,
-            (np.asarray([d.high for d in cont_dists]) - mus_cont) / sigmas_cont,
-        ).sum(axis=-1) - np.log(sigmas_cont).sum(axis=-1)
-=======
         if len(cont_inds):
             mus_cont = np.asarray([d.mu for d in cont_dists]).T
             sigmas_cont = np.asarray([d.sigma for d in cont_dists]).T
-            weighted_log_pdf += _truncnorm.logpdf(
-                x[:, np.newaxis, cont_inds],
-                a=(np.asarray([d.low for d in cont_dists]) - mus_cont) / sigmas_cont,
-                b=(np.asarray([d.high for d in cont_dists]) - mus_cont) / sigmas_cont,
-                loc=mus_cont,
-                scale=sigmas_cont,
-            ).sum(axis=-1)
+            weighted_log_pdf += _log_standard_norm_pdf(
+                (x[:, np.newaxis, cont_inds] - mus_cont) / sigmas_cont,
+                (np.asarray([d.low for d in cont_dists]) - mus_cont) / sigmas_cont,
+                (np.asarray([d.high for d in cont_dists]) - mus_cont) / sigmas_cont,
+            ).sum(axis=-1) - np.log(sigmas_cont).sum(axis=-1)
 
->>>>>>> e1171f56
         weighted_log_pdf += np.log(self.weights[np.newaxis])
         max_ = weighted_log_pdf.max(axis=1)
         # We need to avoid (-inf) - (-inf) when the probability is zero.
