from __future__ import annotations

from collections import defaultdict
import hashlib
import itertools
from typing import Any
from typing import Callable
from typing import cast
from typing import DefaultDict
from typing import Dict
from typing import List
from typing import Optional
from typing import Sequence
from typing import Tuple
import warnings

import numpy as np

import optuna
from optuna.distributions import BaseDistribution
from optuna.exceptions import ExperimentalWarning
from optuna.samplers._base import _CONSTRAINTS_KEY
from optuna.samplers._base import BaseSampler
from optuna.samplers._random import RandomSampler
<<<<<<< HEAD
from optuna.samplers.nsgaii._child_generation_strategy import NSGAIIChildGenerationStrategy
=======
from optuna.samplers.nsgaii._after_trial_strategy import NSGAIIAfterTrialStrategy
>>>>>>> e3902d52
from optuna.samplers.nsgaii._crossover import perform_crossover
from optuna.samplers.nsgaii._crossovers._base import BaseCrossover
from optuna.samplers.nsgaii._crossovers._uniform import UniformCrossover
from optuna.search_space import IntersectionSearchSpace
from optuna.study import Study
from optuna.study import StudyDirection
from optuna.study._multi_objective import _dominates
from optuna.trial import FrozenTrial
from optuna.trial import TrialState


# Define key names of `Trial.user_attrs`.
GENERATION_USER_ATTR_KEY = None

# Define key names of `Trial.system_attrs`.
_GENERATION_KEY = "nsga2:generation"
_POPULATION_CACHE_KEY_PREFIX = "nsga2:population"


class NSGAIISampler(BaseSampler):
    """Multi-objective sampler using the NSGA-II algorithm.

    NSGA-II stands for "Nondominated Sorting Genetic Algorithm II",
    which is a well known, fast and elitist multi-objective genetic algorithm.

    For further information about NSGA-II, please refer to the following paper:

    - `A fast and elitist multiobjective genetic algorithm: NSGA-II
      <https://ieeexplore.ieee.org/document/996017>`_

    Args:
        population_size:
            Number of individuals (trials) in a generation.
            ``population_size`` must be greater than or equal to ``crossover.n_parents``.
            For :class:`~optuna.samplers.nsgaii.UNDXCrossover` and
            :class:`~optuna.samplers.nsgaii.SPXCrossover`, ``n_parents=3``, and for the other
            algorithms, ``n_parents=2``.

        mutation_prob:
            Probability of mutating each parameter when creating a new individual.
            If :obj:`None` is specified, the value ``1.0 / len(parent_trial.params)`` is used
            where ``parent_trial`` is the parent trial of the target individual.

        crossover:
            Crossover to be applied when creating child individuals.
            The available crossovers are listed here:
            https://optuna.readthedocs.io/en/stable/reference/samplers/nsgaii.html.

            :class:`~optuna.samplers.nsgaii.UniformCrossover` is always applied to parameters
            sampled from :class:`~optuna.distributions.CategoricalDistribution`, and by
            default for parameters sampled from other distributions unless this argument
            is specified.

            For more information on each of the crossover method, please refer to
            specific crossover documentation.

        crossover_prob:
            Probability that a crossover (parameters swapping between parents) will occur
            when creating a new individual.

        swapping_prob:
            Probability of swapping each parameter of the parents during crossover.

        seed:
            Seed for random number generator.

        constraints_func:
            An optional function that computes the objective constraints. It must take a
            :class:`~optuna.trial.FrozenTrial` and return the constraints. The return value must
            be a sequence of :obj:`float` s. A value strictly larger than 0 means that a
            constraints is violated. A value equal to or smaller than 0 is considered feasible.
            If ``constraints_func`` returns more than one value for a trial, that trial is
            considered feasible if and only if all values are equal to 0 or smaller.

            The ``constraints_func`` will be evaluated after each successful trial.
            The function won't be called when trials fail or they are pruned, but this behavior is
            subject to change in the future releases.

            The constraints are handled by the constrained domination. A trial x is said to
            constrained-dominate a trial y, if any of the following conditions is true:

            1. Trial x is feasible and trial y is not.
            2. Trial x and y are both infeasible, but trial x has a smaller overall violation.
            3. Trial x and y are feasible and trial x dominates trial y.

            .. note::
                Added in v2.5.0 as an experimental feature. The interface may change in newer
                versions without prior notice. See
                https://github.com/optuna/optuna/releases/tag/v2.5.0.

        after_trial_strategy:
            A process to be conducted after each trial. Defaults to
            :class:`~optuna.samplers.nsgaii._after_trial_strategy.NSGAIIAfterTrialStrategy`.
    """

    def __init__(
        self,
        *,
        population_size: int = 50,
        mutation_prob: Optional[float] = None,
        crossover: Optional[BaseCrossover] = None,
        crossover_prob: float = 0.9,
        swapping_prob: float = 0.5,
        seed: Optional[int] = None,
        constraints_func: Optional[Callable[[FrozenTrial], Sequence[float]]] = None,
<<<<<<< HEAD
        child_generation_strategy: Callable[
            [Study, dict[str, BaseDistribution], list[FrozenTrial]], dict[str, Any]
=======
        after_trial_strategy: Callable[
            [Study, FrozenTrial, TrialState, Sequence[float] | None], None
>>>>>>> e3902d52
        ]
        | None = None,
    ) -> None:
        # TODO(ohta): Reconsider the default value of each parameter.

        if not isinstance(population_size, int):
            raise TypeError("`population_size` must be an integer value.")

        if population_size < 2:
            raise ValueError("`population_size` must be greater than or equal to 2.")

        if not (mutation_prob is None or 0.0 <= mutation_prob <= 1.0):
            raise ValueError(
                "`mutation_prob` must be None or a float value within the range [0.0, 1.0]."
            )

        if not (0.0 <= crossover_prob <= 1.0):
            raise ValueError("`crossover_prob` must be a float value within the range [0.0, 1.0].")

        if not (0.0 <= swapping_prob <= 1.0):
            raise ValueError("`swapping_prob` must be a float value within the range [0.0, 1.0].")

        if constraints_func is not None:
            warnings.warn(
                "The constraints_func option is an experimental feature."
                " The interface can change in the future.",
                ExperimentalWarning,
            )

        if crossover is None:
            crossover = UniformCrossover(swapping_prob)

        if not isinstance(crossover, BaseCrossover):
            raise ValueError(
                f"'{crossover}' is not a valid crossover."
                " For valid crossovers see"
                " https://optuna.readthedocs.io/en/stable/reference/samplers.html."
            )
        if population_size < crossover.n_parents:
            raise ValueError(
                f"Using {crossover},"
                f" the population size should be greater than or equal to {crossover.n_parents}."
                f" The specified `population_size` is {population_size}."
            )

        self._population_size = population_size
        self._mutation_prob = mutation_prob
        self._crossover = crossover
        self._crossover_prob = crossover_prob
        self._swapping_prob = swapping_prob
        self._random_sampler = RandomSampler(seed=seed)
        self._rng = np.random.RandomState(seed)
        self._constraints_func = constraints_func
        self._search_space = IntersectionSearchSpace()
        self._after_trial_strategy = after_trial_strategy or NSGAIIAfterTrialStrategy(
            constraints_func=constraints_func
        )

        self._child_generation_strategy = (
            child_generation_strategy
            or NSGAIIChildGenerationStrategy(
                population_size=population_size,
                crossover_prob=crossover_prob,
                mutation_prob=mutation_prob,
                swapping_prob=swapping_prob,
                crossover=crossover,
                constraints_func=constraints_func,
                seed=seed,
            )
        )

    def reseed_rng(self) -> None:
        self._random_sampler.reseed_rng()
        self._rng.seed()

    def infer_relative_search_space(
        self, study: Study, trial: FrozenTrial
    ) -> Dict[str, BaseDistribution]:
        search_space: Dict[str, BaseDistribution] = {}
        for name, distribution in self._search_space.calculate(study).items():
            if distribution.single():
                # The `untransform` method of `optuna._transform._SearchSpaceTransform`
                # does not assume a single value,
                # so single value objects are not sampled with the `sample_relative` method,
                # but with the `sample_independent` method.
                continue
            search_space[name] = distribution
        return search_space

    def sample_relative(
        self,
        study: Study,
        trial: FrozenTrial,
        search_space: Dict[str, BaseDistribution],
    ) -> Dict[str, Any]:
        parent_generation, parent_population = self._collect_parent_population(study)

        generation = parent_generation + 1
        self._set_generation(study, trial, generation)

        if parent_generation < 0:
            return {}

        return self._child_generation_strategy(study, search_space, parent_population)

    def sample_independent(
        self,
        study: Study,
        trial: FrozenTrial,
        param_name: str,
        param_distribution: BaseDistribution,
    ) -> Any:
        # Following parameters are randomly sampled here.
        # 1. A parameter in the initial population/first generation.
        # 2. A parameter to mutate.
        # 3. A parameter excluded from the intersection search space.

        return self._random_sampler.sample_independent(
            study, trial, param_name, param_distribution
        )

    def _collect_parent_population(self, study: Study) -> Tuple[int, List[FrozenTrial]]:
        trials = study._get_trials(deepcopy=False, use_cache=True)

        generation_to_runnings = defaultdict(list)
        generation_to_population = defaultdict(list)
        for trial in trials:
            _generation = self._get_generation(trial)
            if _generation is None:
                continue

            generation = trial.system_attrs[_GENERATION_KEY]
            if trial.state != optuna.trial.TrialState.COMPLETE:
                if trial.state == optuna.trial.TrialState.RUNNING:
                    generation_to_population[_generation].append(trial)
                continue

            # Do not use trials whose states are not COMPLETE, or `constraint` will be unavailable.
            generation_to_population[generation].append(trial)

        hasher = hashlib.sha256()
        parent_population: List[FrozenTrial] = []
        parent_generation = -1
        while True:
            generation = parent_generation + 1
            population = generation_to_population[generation]

            # Under multi-worker settings, the population size might become larger than
            # `self._population_size`.
            if len(population) < self._population_size:
                break

            # [NOTE]
            # It's generally safe to assume that once the above condition is satisfied,
            # there are no additional individuals added to the generation (i.e., the members of
            # the generation have been fixed).
            # If the number of parallel workers is huge, this assumption can be broken, but
            # this is a very rare case and doesn't significantly impact optimization performance.
            # So we can ignore the case.

            # The cache key is calculated based on the key of the previous generation and
            # the remaining running trials in the current population.
            # If there are no running trials, the new cache key becomes exactly the same as
            # the previous one, and the cached content will be overwritten. This allows us to
            # skip redundant cache key calculations when this method is called for the subsequent
            # trials.
            for trial in generation_to_runnings[generation]:
                hasher.update(bytes(str(trial.number), "utf-8"))

            cache_key = "{}:{}".format(_POPULATION_CACHE_KEY_PREFIX, hasher.hexdigest())
            study_system_attrs = study._storage.get_study_system_attrs(study._study_id)
            cached_generation, cached_population_numbers = study_system_attrs.get(
                cache_key, (-1, [])
            )
            if cached_generation >= generation:
                generation = cached_generation
                population = [trials[n] for n in cached_population_numbers]
            else:
                population.extend(parent_population)
                population = self._select_elite_population(study, population)

                # To reduce the number of system attribute entries,
                # we cache the population information only if there are no running trials
                # (i.e., the information of the population has been fixed).
                # Usually, if there are no too delayed running trials, the single entry
                # will be used.
                if len(generation_to_runnings[generation]) == 0:
                    population_numbers = [t.number for t in population]
                    study._storage.set_study_system_attr(
                        study._study_id, cache_key, (generation, population_numbers)
                    )

            parent_generation = generation
            parent_population = population

        return parent_generation, parent_population

    def _select_elite_population(
        self, study: Study, population: List[FrozenTrial]
    ) -> list[FrozenTrial]:
        _validate_constraints(population, self._constraints_func)

        dominates = _dominates if self._constraints_func is None else _constrained_dominates
        population_per_rank = _fast_non_dominated_sort(population, study.directions, dominates)

        elite_population: List[FrozenTrial] = []
        for population in population_per_rank:
            if len(elite_population) + len(population) < self._population_size:
                elite_population.extend(population)
            else:
                n = self._population_size - len(elite_population)
                _crowding_distance_sort(population)
                elite_population.extend(population[:n])
                break

        return elite_population

    def after_trial(
        self,
        study: Study,
        trial: FrozenTrial,
        state: TrialState,
        values: Optional[Sequence[float]],
    ) -> None:
        assert state in [TrialState.COMPLETE, TrialState.FAIL, TrialState.PRUNED]
        self._after_trial_strategy(study, trial, state, values)
        self._random_sampler.after_trial(study, trial, state, values)

    def _get_generation(self, trial: FrozenTrial) -> int | None:
        if GENERATION_USER_ATTR_KEY is not None:
            return trial.user_attrs.get(GENERATION_USER_ATTR_KEY, None)
        return trial.system_attrs.get(_GENERATION_KEY, None)

    def _set_generation(self, study: Study, trial: FrozenTrial, generation: int) -> None:
        if GENERATION_USER_ATTR_KEY is not None:
            study._storage.set_trial_user_attr(
                trial._trial_id, GENERATION_USER_ATTR_KEY, generation
            )
        else:
            study._storage.set_trial_system_attr(trial._trial_id, _GENERATION_KEY, generation)


def _calc_crowding_distance(population: List[FrozenTrial]) -> DefaultDict[int, float]:
    """Calculates the crowding distance of population.

    We define the crowding distance as the summation of the crowding distance of each dimension
    of value calculated as follows:

    * If all values in that dimension are the same, i.e., [1, 1, 1] or [inf, inf],
      the crowding distances of all trials in that dimension are zero.
    * Otherwise, the crowding distances of that dimension is the difference between
      two nearest values besides that value, one above and one below, divided by the difference
      between the maximal and minimal finite value of that dimension. Please note that:
        * the nearest value below the minimum is considered to be -inf and the
          nearest value above the maximum is considered to be inf, and
        * inf - inf and (-inf) - (-inf) is considered to be zero.
    """

    manhattan_distances: DefaultDict[int, float] = defaultdict(float)
    if len(population) == 0:
        return manhattan_distances

    for i in range(len(population[0].values)):
        population.sort(key=lambda x: cast(float, x.values[i]))

        # If population have the same values[i], ignore that value.
        if population[0].values[i] == population[-1].values[i]:
            continue

        vs = (
            [-float("inf")]
            + [cast(List[float], population[j].values)[i] for j in range(len(population))]
            + [float("inf")]
        )

        # Smallest finite value.
        v_min = next(x for x in vs if x != -float("inf"))

        # Largest finite value.
        v_max = next(x for x in reversed(vs) if x != float("inf"))

        width = v_max - v_min
        if width <= 0:
            # width == 0 or width == -inf
            width = 1.0

        for j in range(len(population)):
            # inf - inf and (-inf) - (-inf) is considered to be zero.
            gap = 0.0 if vs[j] == vs[j + 2] else vs[j + 2] - vs[j]
            manhattan_distances[population[j].number] += gap / width
    return manhattan_distances


def _crowding_distance_sort(population: List[FrozenTrial]) -> None:
    manhattan_distances = _calc_crowding_distance(population)
    population.sort(key=lambda x: manhattan_distances[x.number])
    population.reverse()


def _constrained_dominates(
    trial0: FrozenTrial, trial1: FrozenTrial, directions: Sequence[StudyDirection]
) -> bool:
    """Checks constrained-domination.

    A trial x is said to constrained-dominate a trial y, if any of the following conditions is
    true:
    1) Trial x is feasible and trial y is not.
    2) Trial x and y are both infeasible, but solution x has a smaller overall constraint
    violation.
    3) Trial x and y are feasible and trial x dominates trial y.
    """

    constraints0 = trial0.system_attrs.get(_CONSTRAINTS_KEY)
    constraints1 = trial1.system_attrs.get(_CONSTRAINTS_KEY)

    if constraints0 is None:
        warnings.warn(
            f"Trial {trial0.number} does not have constraint values."
            " It will be dominated by the other trials."
        )

    if constraints1 is None:
        warnings.warn(
            f"Trial {trial1.number} does not have constraint values."
            " It will be dominated by the other trials."
        )

    if constraints0 is None and constraints1 is None:
        # Neither Trial x nor y has constraints values
        return _dominates(trial0, trial1, directions)

    if constraints0 is not None and constraints1 is None:
        # Trial x has constraint values, but y doesn't.
        return True

    if constraints0 is None and constraints1 is not None:
        # If Trial y has constraint values, but x doesn't.
        return False

    assert isinstance(constraints0, (list, tuple))
    assert isinstance(constraints1, (list, tuple))

    if len(constraints0) != len(constraints1):
        raise ValueError("Trials with different numbers of constraints cannot be compared.")

    if trial0.state != TrialState.COMPLETE:
        return False

    if trial1.state != TrialState.COMPLETE:
        return True

    satisfy_constraints0 = all(v <= 0 for v in constraints0)
    satisfy_constraints1 = all(v <= 0 for v in constraints1)

    if satisfy_constraints0 and satisfy_constraints1:
        # Both trials satisfy the constraints.
        return _dominates(trial0, trial1, directions)

    if satisfy_constraints0:
        # trial0 satisfies the constraints, but trial1 violates them.
        return True

    if satisfy_constraints1:
        # trial1 satisfies the constraints, but trial0 violates them.
        return False

    # Both trials violate the constraints.
    violation0 = sum(v for v in constraints0 if v > 0)
    violation1 = sum(v for v in constraints1 if v > 0)
    return violation0 < violation1


def _validate_constraints(
    population: List[FrozenTrial],
    constraints_func: Optional[Callable[[FrozenTrial], Sequence[float]]] = None,
) -> None:
    if constraints_func is None:
        return
    for _trial in population:
        _constraints = _trial.system_attrs.get(_CONSTRAINTS_KEY)
        if _constraints is None:
            continue
        if np.any(np.isnan(np.array(_constraints))):
            raise ValueError("NaN is not acceptable as constraint value.")


def _fast_non_dominated_sort(
    population: List[FrozenTrial],
    directions: List[optuna.study.StudyDirection],
    dominates: Callable[[FrozenTrial, FrozenTrial, List[optuna.study.StudyDirection]], bool],
) -> List[List[FrozenTrial]]:
    dominated_count: DefaultDict[int, int] = defaultdict(int)
    dominates_list = defaultdict(list)

    for p, q in itertools.combinations(population, 2):
        if dominates(p, q, directions):
            dominates_list[p.number].append(q.number)
            dominated_count[q.number] += 1
        elif dominates(q, p, directions):
            dominates_list[q.number].append(p.number)
            dominated_count[p.number] += 1

    population_per_rank = []
    while population:
        non_dominated_population = []
        i = 0
        while i < len(population):
            if dominated_count[population[i].number] == 0:
                individual = population[i]
                if i == len(population) - 1:
                    population.pop()
                else:
                    population[i] = population.pop()
                non_dominated_population.append(individual)
            else:
                i += 1

        for x in non_dominated_population:
            for y in dominates_list[x.number]:
                dominated_count[y] -= 1

        assert non_dominated_population
        population_per_rank.append(non_dominated_population)

    return population_per_rank<|MERGE_RESOLUTION|>--- conflicted
+++ resolved
@@ -22,12 +22,8 @@
 from optuna.samplers._base import _CONSTRAINTS_KEY
 from optuna.samplers._base import BaseSampler
 from optuna.samplers._random import RandomSampler
-<<<<<<< HEAD
+from optuna.samplers.nsgaii._after_trial_strategy import NSGAIIAfterTrialStrategy
 from optuna.samplers.nsgaii._child_generation_strategy import NSGAIIChildGenerationStrategy
-=======
-from optuna.samplers.nsgaii._after_trial_strategy import NSGAIIAfterTrialStrategy
->>>>>>> e3902d52
-from optuna.samplers.nsgaii._crossover import perform_crossover
 from optuna.samplers.nsgaii._crossovers._base import BaseCrossover
 from optuna.samplers.nsgaii._crossovers._uniform import UniformCrossover
 from optuna.search_space import IntersectionSearchSpace
@@ -132,13 +128,11 @@
         swapping_prob: float = 0.5,
         seed: Optional[int] = None,
         constraints_func: Optional[Callable[[FrozenTrial], Sequence[float]]] = None,
-<<<<<<< HEAD
         child_generation_strategy: Callable[
             [Study, dict[str, BaseDistribution], list[FrozenTrial]], dict[str, Any]
-=======
+        ],
         after_trial_strategy: Callable[
             [Study, FrozenTrial, TrialState, Sequence[float] | None], None
->>>>>>> e3902d52
         ]
         | None = None,
     ) -> None:
@@ -193,10 +187,6 @@
         self._rng = np.random.RandomState(seed)
         self._constraints_func = constraints_func
         self._search_space = IntersectionSearchSpace()
-        self._after_trial_strategy = after_trial_strategy or NSGAIIAfterTrialStrategy(
-            constraints_func=constraints_func
-        )
-
         self._child_generation_strategy = (
             child_generation_strategy
             or NSGAIIChildGenerationStrategy(
@@ -208,6 +198,9 @@
                 constraints_func=constraints_func,
                 seed=seed,
             )
+        )
+        self._after_trial_strategy = after_trial_strategy or NSGAIIAfterTrialStrategy(
+            constraints_func=constraints_func
         )
 
     def reseed_rng(self) -> None:
