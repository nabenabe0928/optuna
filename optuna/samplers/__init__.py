--- conflicted
+++ resolved
@@ -1,4 +1,3 @@
-<<<<<<< HEAD
 from optuna.samplers._base import BaseSampler
 from optuna.samplers._cmaes import CmaEsSampler
 from optuna.samplers._grid import GridSampler
@@ -7,6 +6,7 @@
 from optuna.samplers._random import RandomSampler
 from optuna.samplers._search_space import intersection_search_space
 from optuna.samplers._search_space import IntersectionSearchSpace
+from optuna.samplers._sobol.sampler import SobolSampler  # NOQA
 from optuna.samplers._tpe.multi_objective_sampler import MOTPESampler
 from optuna.samplers._tpe.sampler import TPESampler
 
@@ -22,14 +22,4 @@
     "RandomSampler",
     "TPESampler",
     "intersection_search_space",
-]
-=======
-from optuna.samplers._base import BaseSampler  # NOQA
-from optuna.samplers._cmaes import CmaEsSampler  # NOQA
-from optuna.samplers._grid import GridSampler  # NOQA
-from optuna.samplers._random import RandomSampler  # NOQA
-from optuna.samplers._search_space import intersection_search_space  # NOQA
-from optuna.samplers._search_space import IntersectionSearchSpace  # NOQA
-from optuna.samplers._tpe.sampler import TPESampler  # NOQA
-from optuna.samplers._sobol.sampler import SobolSampler  # NOQA
->>>>>>> f66ce66f
+]