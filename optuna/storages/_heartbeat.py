import abc
import copy
from threading import Event
from threading import Thread
from typing import Callable
from typing import List
from typing import Optional

import optuna
from optuna._experimental import experimental_func
from optuna.storages import BaseStorage
from optuna.trial import FrozenTrial
from optuna.trial import TrialState


class BaseHeartbeat(metaclass=abc.ABCMeta):
    """Base class for heartbeat.

    This class is not supposed to be directly accessed by library users.

    The heartbeat mechanism periodically checks whether each trial process is alive during an
    optimization loop. To support this mechanism, the methods of
    :class:`~optuna.storages._heartbeat.BaseHeartbeat` is implemented for the target database
    backend, typically with multiple inheritance of :class:`~optuna.storages._base.BaseStorage`
    and :class:`~optuna.storages._heartbeat.BaseHeartbeat`.

    .. seealso::
        See :class:`~optuna.storages.RDBStorage` and :class:`~optuna.storages.RedisStorage`, where
        those backends support heartbeat.
    """

    @abc.abstractmethod
    def record_heartbeat(self, trial_id: int) -> None:
        """Record the heartbeat of the trial.

        Args:
            trial_id:
                ID of the trial.
        """
        raise NotImplementedError()

    @abc.abstractmethod
    def _get_stale_trial_ids(self, study_id: int) -> List[int]:
        """Get the stale trial ids of the study.

        Args:
            study_id:
                ID of the study.
        Returns:
            List of IDs of trials whose heartbeat has not been updated for a long time.
        """
        raise NotImplementedError()

    @abc.abstractmethod
    def get_heartbeat_interval(self) -> Optional[int]:
        """Get the heartbeat interval if it is set.

        Returns:
            The heartbeat interval if it is set, otherwise :obj:`None`.
        """
        raise NotImplementedError()

    @abc.abstractmethod
    def get_failed_trial_callback(self) -> Optional[Callable[["optuna.Study", FrozenTrial], None]]:
        """Get the failed trial callback function.

        Returns:
            The failed trial callback function if it is set, otherwise :obj:`None`.
        """
        raise NotImplementedError()


<<<<<<< HEAD
class BaseHeartbeatThread:
    def start(self, trial_id: int) -> None:
        raise NotImplementedError()

    def join(self) -> None:
        raise NotImplementedError()


class NullHeartbeatThread(BaseHeartbeatThread):
    def start(self, trial_id: int) -> None:
        pass

    def join(self) -> None:
        pass


class HeartbeatThread(BaseHeartbeatThread):
    def __init__(self, heartbeat: BaseHeartbeat) -> None:
        self._heartbeat = heartbeat
        self._thread: Optional[Thread] = None
        self._stop_event: Optional[Event] = None

    def start(self, trial_id: int) -> None:
        self._stop_event = Event()
        self._thread = Thread(
            target=self._record_heartbeat, args=(trial_id, self._heartbeat, self._stop_event)
        )
        self._thread.start()

    def join(self) -> None:
        assert self._stop_event is not None
        assert self._thread is not None
        self._stop_event.set()
        self._thread.join()

    @staticmethod
    def _record_heartbeat(trial_id: int, heartbeat: BaseHeartbeat, stop_event: Event) -> None:
        heartbeat_interval = heartbeat.get_heartbeat_interval()
        assert heartbeat_interval is not None
        while True:
            heartbeat.record_heartbeat(trial_id)
            if stop_event.wait(timeout=heartbeat_interval):
                return


def get_heartbeat_thread(storage: BaseStorage) -> BaseHeartbeatThread:
    if is_heartbeat_enabled(storage):
        assert isinstance(storage, BaseHeartbeat)
        return HeartbeatThread(storage)
    else:
        return NullHeartbeatThread()


@experimental("2.9.0")
=======
@experimental_func("2.9.0")
>>>>>>> 07a8193c
def fail_stale_trials(study: "optuna.Study") -> None:
    """Fail stale trials and run their failure callbacks.

    The running trials whose heartbeat has not been updated for a long time will be failed,
    that is, those states will be changed to :obj:`~optuna.trial.TrialState.FAIL`.

    .. seealso::

        See :class:`~optuna.storages.RDBStorage`.

    Args:
        study:
            Study holding the trials to check.
    """
    storage = study._storage

    if not isinstance(storage, BaseHeartbeat):
        return

    if not is_heartbeat_enabled(storage):
        return

    failed_trial_ids = []
    for trial_id in storage._get_stale_trial_ids(study._study_id):
        if storage.set_trial_state_values(trial_id, state=TrialState.FAIL):
            failed_trial_ids.append(trial_id)

    failed_trial_callback = storage.get_failed_trial_callback()
    if failed_trial_callback is not None:
        for trial_id in failed_trial_ids:
            failed_trial = copy.deepcopy(storage.get_trial(trial_id))
            failed_trial_callback(study, failed_trial)


def is_heartbeat_enabled(storage: BaseStorage) -> bool:
    """Check whether the storage enables the heartbeat.

    Returns:
        :obj:`True` if the storage also inherits :class:`~optuna.storages._heartbeat.BaseHeartbeat`
        and the return value of :meth:`~optuna.storages.BaseStorage.get_heartbeat_interval` is an
        integer, otherwise :obj:`False`.
    """
    return isinstance(storage, BaseHeartbeat) and storage.get_heartbeat_interval() is not None<|MERGE_RESOLUTION|>--- conflicted
+++ resolved
@@ -70,7 +70,6 @@
         raise NotImplementedError()
 
 
-<<<<<<< HEAD
 class BaseHeartbeatThread:
     def start(self, trial_id: int) -> None:
         raise NotImplementedError()
@@ -124,10 +123,7 @@
         return NullHeartbeatThread()
 
 
-@experimental("2.9.0")
-=======
 @experimental_func("2.9.0")
->>>>>>> 07a8193c
 def fail_stale_trials(study: "optuna.Study") -> None:
     """Fail stale trials and run their failure callbacks.
 
