--- conflicted
+++ resolved
@@ -90,13 +90,8 @@
 
     .. code::
 
-<<<<<<< HEAD
-        file_path = "./journal_file_storage_jsonl.log"
+        file_path = "./optuna_journal_storage.log"
         lock_obj = optuna.storages.journal.JournalFileOpenLock(file_path)
-=======
-        file_path = "./optuna_journal_storage.log"
-        lock_obj = optuna.storages.JournalFileOpenLock(file_path)
->>>>>>> aefda881
 
         storage = optuna.storages.JournalStorage(
             optuna.storages.journal.JournalFileBackend(file_path, lock_obj=lock_obj),
