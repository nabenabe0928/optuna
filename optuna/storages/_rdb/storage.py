from collections import defaultdict
from contextlib import contextmanager
import copy
from datetime import datetime
import json
import logging
import os
from typing import Any
from typing import Callable
from typing import Container
from typing import Dict
from typing import Generator
from typing import List
from typing import Optional
from typing import Sequence
from typing import Set
from typing import TYPE_CHECKING
import uuid

import numpy as np

import optuna
from optuna import distributions
from optuna import version
from optuna._deprecated import deprecated
from optuna._imports import _LazyImport
from optuna.storages._base import BaseStorage
from optuna.storages._base import DEFAULT_STUDY_NAME_PREFIX
from optuna.storages._heartbeat import BaseHeartbeat
from optuna.study._study_direction import StudyDirection
from optuna.study._study_summary import StudySummary
from optuna.trial import FrozenTrial
from optuna.trial import TrialState


if TYPE_CHECKING:
    import alembic.command as alembic_command
    import alembic.config as alembic_config
    import alembic.migration as alembic_migration
    import alembic.script as alembic_script
    import sqlalchemy
    import sqlalchemy.exc as sqlalchemy_exc
    import sqlalchemy.orm as sqlalchemy_orm
    import sqlalchemy.sql.functions as sqlalchemy_sql_functions

    from optuna.storages._rdb import models
else:
    alembic_command = _LazyImport("alembic.command")
    alembic_config = _LazyImport("alembic.config")
    alembic_migration = _LazyImport("alembic.migration")
    alembic_script = _LazyImport("alembic.script")

    sqlalchemy = _LazyImport("sqlalchemy")
    sqlalchemy_exc = _LazyImport("sqlalchemy.exc")
    sqlalchemy_orm = _LazyImport("sqlalchemy.orm")
    sqlalchemy_sql_functions = _LazyImport("sqlalchemy.sql.functions")

    models = _LazyImport("optuna.storages._rdb.models")

_RDB_MAX_FLOAT = np.finfo(np.float32).max
_RDB_MIN_FLOAT = np.finfo(np.float32).min


_logger = optuna.logging.get_logger(__name__)


@contextmanager
def _create_scoped_session(
    scoped_session: "sqlalchemy_orm.scoped_session",
    ignore_integrity_error: bool = False,
) -> Generator["sqlalchemy_orm.Session", None, None]:
    session = scoped_session()
    try:
        yield session
        session.commit()
    except sqlalchemy_exc.IntegrityError as e:
        session.rollback()
        if ignore_integrity_error:
            _logger.debug(
                "Ignoring {}. This happens due to a timing issue among threads/processes/nodes. "
                "Another one might have committed a record with the same key(s).".format(repr(e))
            )
        else:
            raise
    except sqlalchemy_exc.SQLAlchemyError as e:
        session.rollback()
        message = (
            "An exception is raised during the commit. "
            "This typically happens due to invalid data in the commit, "
            "e.g. exceeding max length. "
        )
        raise optuna.exceptions.StorageInternalError(message) from e
    except Exception:
        session.rollback()
        raise
    finally:
        session.close()


class RDBStorage(BaseStorage, BaseHeartbeat):
    """Storage class for RDB backend.

    Note that library users can instantiate this class, but the attributes
    provided by this class are not supposed to be directly accessed by them.

    Example:

        Create an :class:`~optuna.storages.RDBStorage` instance with customized
        ``pool_size`` and ``timeout`` settings.

        .. testcode::

            import optuna


            def objective(trial):
                x = trial.suggest_float("x", -100, 100)
                return x**2


            storage = optuna.storages.RDBStorage(
                url="sqlite:///:memory:",
                engine_kwargs={"pool_size": 20, "connect_args": {"timeout": 10}},
            )

            study = optuna.create_study(storage=storage)
            study.optimize(objective, n_trials=10)

    Args:
        url:
            URL of the storage.
        engine_kwargs:
            A dictionary of keyword arguments that is passed to
            `sqlalchemy.engine.create_engine`_ function.
        skip_compatibility_check:
            Flag to skip schema compatibility check if set to :obj:`True`.
        heartbeat_interval:
            Interval to record the heartbeat. It is recorded every ``interval`` seconds.
            ``heartbeat_interval`` must be :obj:`None` or a positive integer.

            .. note::
                The heartbeat is supposed to be used with :meth:`~optuna.study.Study.optimize`.
                If you use :meth:`~optuna.study.Study.ask` and
                :meth:`~optuna.study.Study.tell` instead, it will not work.

        grace_period:
            Grace period before a running trial is failed from the last heartbeat.
            ``grace_period`` must be :obj:`None` or a positive integer.
            If it is :obj:`None`, the grace period will be `2 * heartbeat_interval`.
        failed_trial_callback:
            A callback function that is invoked after failing each stale trial.
            The function must accept two parameters with the following types in this order:
            :class:`~optuna.study.Study` and :class:`~optuna.trial.FrozenTrial`.

            .. note::
                The procedure to fail existing stale trials is called just before asking the
                study for a new trial.

        skip_table_creation:
            Flag to skip table creation if set to :obj:`True`.

    .. _sqlalchemy.engine.create_engine:
        https://docs.sqlalchemy.org/en/latest/core/engines.html#sqlalchemy.create_engine

    .. note::
        If you use MySQL, `pool_pre_ping`_ will be set to :obj:`True` by default to prevent
        connection timeout. You can turn it off with ``engine_kwargs['pool_pre_ping']=False``, but
        it is recommended to keep the setting if execution time of your objective function is
        longer than the `wait_timeout` of your MySQL configuration.

    .. _pool_pre_ping:
        https://docs.sqlalchemy.org/en/13/core/engines.html#sqlalchemy.create_engine.params.
        pool_pre_ping

    .. note::
        Mainly in a cluster environment, running trials are often killed unexpectedly.
        If you want to detect a failure of trials, please use the heartbeat
        mechanism. Set ``heartbeat_interval``, ``grace_period``, and ``failed_trial_callback``
        appropriately according to your use case. For more details, please refer to the
        :ref:`tutorial <heartbeat_monitoring>` and `Example page
        <https://github.com/optuna/optuna-examples/blob/main/pytorch/pytorch_checkpoint.py>`_.

    .. seealso::
        You can use :class:`~optuna.storages.RetryFailedTrialCallback` to automatically retry
        failed trials detected by heartbeat.

    """

    def __init__(
        self,
        url: str,
        engine_kwargs: Optional[Dict[str, Any]] = None,
        skip_compatibility_check: bool = False,
        *,
        heartbeat_interval: Optional[int] = None,
        grace_period: Optional[int] = None,
        failed_trial_callback: Optional[Callable[["optuna.Study", FrozenTrial], None]] = None,
        skip_table_creation: bool = False,
    ) -> None:

        self.engine_kwargs = engine_kwargs or {}
        self.url = self._fill_storage_url_template(url)
        self.skip_compatibility_check = skip_compatibility_check
        if heartbeat_interval is not None and heartbeat_interval <= 0:
            raise ValueError("The value of `heartbeat_interval` should be a positive integer.")
        if grace_period is not None and grace_period <= 0:
            raise ValueError("The value of `grace_period` should be a positive integer.")
        self.heartbeat_interval = heartbeat_interval
        self.grace_period = grace_period
        self.failed_trial_callback = failed_trial_callback

        self._set_default_engine_kwargs_for_mysql(url, self.engine_kwargs)

        try:
            self.engine = sqlalchemy.engine.create_engine(self.url, **self.engine_kwargs)
        except ImportError as e:
            raise ImportError(
                "Failed to import DB access module for the specified storage URL. "
                "Please install appropriate one."
            ) from e

        self.scoped_session = sqlalchemy_orm.scoped_session(
            sqlalchemy_orm.sessionmaker(bind=self.engine)
        )
        if not skip_table_creation:
            models.BaseModel.metadata.create_all(self.engine)

        self._version_manager = _VersionManager(self.url, self.engine, self.scoped_session)
        if not skip_compatibility_check:
            self._version_manager.check_table_schema_compatibility()

    def __getstate__(self) -> Dict[Any, Any]:

        state = self.__dict__.copy()
        del state["scoped_session"]
        del state["engine"]
        del state["_version_manager"]
        return state

    def __setstate__(self, state: Dict[Any, Any]) -> None:

        self.__dict__.update(state)
        try:
            self.engine = sqlalchemy.engine.create_engine(self.url, **self.engine_kwargs)
        except ImportError as e:
            raise ImportError(
                "Failed to import DB access module for the specified storage URL. "
                "Please install appropriate one."
            ) from e

        self.scoped_session = sqlalchemy_orm.scoped_session(
            sqlalchemy_orm.sessionmaker(bind=self.engine)
        )
        models.BaseModel.metadata.create_all(self.engine)
        self._version_manager = _VersionManager(self.url, self.engine, self.scoped_session)
        if not self.skip_compatibility_check:
            self._version_manager.check_table_schema_compatibility()

    def create_new_study(self, study_name: Optional[str] = None) -> int:

        try:
            with _create_scoped_session(self.scoped_session) as session:
                if study_name is None:
                    study_name = self._create_unique_study_name(session)

                direction = models.StudyDirectionModel(
                    direction=StudyDirection.NOT_SET, objective=0
                )
                study = models.StudyModel(study_name=study_name, directions=[direction])
                session.add(study)
        except sqlalchemy_exc.IntegrityError:
            raise optuna.exceptions.DuplicatedStudyError(
                "Another study with name '{}' already exists. "
                "Please specify a different name, or reuse the existing one "
                "by setting `load_if_exists` (for Python API) or "
                "`--skip-if-exists` flag (for CLI).".format(study_name)
            )

        _logger.info("A new study created in RDB with name: {}".format(study_name))

        return self.get_study_id_from_name(study_name)

    def delete_study(self, study_id: int) -> None:

        with _create_scoped_session(self.scoped_session, True) as session:
            study = models.StudyModel.find_or_raise_by_id(study_id, session)
            session.delete(study)

    @staticmethod
    def _create_unique_study_name(session: "sqlalchemy_orm.Session") -> str:

        while True:
            study_uuid = str(uuid.uuid4())
            study_name = DEFAULT_STUDY_NAME_PREFIX + study_uuid
            study = models.StudyModel.find_by_name(study_name, session)
            if study is None:
                break

        return study_name

    # TODO(sano): Prevent simultaneously setting different direction in distributed environments.
    def set_study_directions(self, study_id: int, directions: Sequence[StudyDirection]) -> None:

        with _create_scoped_session(self.scoped_session) as session:
            study = models.StudyModel.find_or_raise_by_id(study_id, session)
            directions = list(directions)
            current_directions = [
                d.direction for d in models.StudyDirectionModel.where_study_id(study_id, session)
            ]
            if (
                len(current_directions) > 0
                and current_directions[0] != StudyDirection.NOT_SET
                and current_directions != directions
            ):
                raise ValueError(
                    "Cannot overwrite study direction from {} to {}.".format(
                        current_directions, directions
                    )
                )

            for objective, d in enumerate(directions):
                direction_model = models.StudyDirectionModel.find_by_study_and_objective(
                    study, objective, session
                )
                if direction_model is None:
                    direction_model = models.StudyDirectionModel(
                        study_id=study_id, objective=objective, direction=d
                    )
                    session.add(direction_model)
                else:
                    direction_model.direction = d

    def set_study_user_attr(self, study_id: int, key: str, value: Any) -> None:

        with _create_scoped_session(self.scoped_session, True) as session:
            study = models.StudyModel.find_or_raise_by_id(study_id, session)
            attribute = models.StudyUserAttributeModel.find_by_study_and_key(study, key, session)
            if attribute is None:
                attribute = models.StudyUserAttributeModel(
                    study_id=study_id, key=key, value_json=json.dumps(value)
                )
                session.add(attribute)
            else:
                attribute.value_json = json.dumps(value)

    def set_study_system_attr(self, study_id: int, key: str, value: Any) -> None:

        with _create_scoped_session(self.scoped_session, True) as session:
            study = models.StudyModel.find_or_raise_by_id(study_id, session)
            attribute = models.StudySystemAttributeModel.find_by_study_and_key(study, key, session)
            if attribute is None:
                attribute = models.StudySystemAttributeModel(
                    study_id=study_id, key=key, value_json=json.dumps(value)
                )
                session.add(attribute)
            else:
                attribute.value_json = json.dumps(value)

    def get_study_id_from_name(self, study_name: str) -> int:

        with _create_scoped_session(self.scoped_session) as session:
            study = models.StudyModel.find_or_raise_by_name(study_name, session)
            study_id = study.study_id

        return study_id

    def get_study_name_from_id(self, study_id: int) -> str:

        with _create_scoped_session(self.scoped_session) as session:
            study = models.StudyModel.find_or_raise_by_id(study_id, session)
            study_name = study.study_name

        return study_name

    def get_study_directions(self, study_id: int) -> List[StudyDirection]:

        with _create_scoped_session(self.scoped_session) as session:
            study = models.StudyModel.find_or_raise_by_id(study_id, session)
            directions = [d.direction for d in study.directions]

        return directions

    def get_study_user_attrs(self, study_id: int) -> Dict[str, Any]:

        with _create_scoped_session(self.scoped_session) as session:
            # Ensure that that study exists.
            models.StudyModel.find_or_raise_by_id(study_id, session)
            attributes = models.StudyUserAttributeModel.where_study_id(study_id, session)
            user_attrs = {attr.key: json.loads(attr.value_json) for attr in attributes}

        return user_attrs

    def get_study_system_attrs(self, study_id: int) -> Dict[str, Any]:

        with _create_scoped_session(self.scoped_session) as session:
            # Ensure that that study exists.
            models.StudyModel.find_or_raise_by_id(study_id, session)
            attributes = models.StudySystemAttributeModel.where_study_id(study_id, session)
            system_attrs = {attr.key: json.loads(attr.value_json) for attr in attributes}

        return system_attrs

    def get_trial_user_attrs(self, trial_id: int) -> Dict[str, Any]:

        with _create_scoped_session(self.scoped_session) as session:
            # Ensure trial exists.
            models.TrialModel.find_or_raise_by_id(trial_id, session)

            attributes = models.TrialUserAttributeModel.where_trial_id(trial_id, session)
            user_attrs = {attr.key: json.loads(attr.value_json) for attr in attributes}

        return user_attrs

    def get_trial_system_attrs(self, trial_id: int) -> Dict[str, Any]:

        with _create_scoped_session(self.scoped_session) as session:
            # Ensure trial exists.
            models.TrialModel.find_or_raise_by_id(trial_id, session)

            attributes = models.TrialSystemAttributeModel.where_trial_id(trial_id, session)
            system_attrs = {attr.key: json.loads(attr.value_json) for attr in attributes}

        return system_attrs

    def get_all_study_summaries(self, include_best_trial: bool) -> List[StudySummary]:

        with _create_scoped_session(self.scoped_session) as session:
            summarized_trial = (
                session.query(
                    models.TrialModel.study_id,
                    sqlalchemy_sql_functions.min(models.TrialModel.datetime_start).label(
                        "datetime_start"
                    ),
                    sqlalchemy_sql_functions.count(models.TrialModel.trial_id).label("n_trial"),
                )
                .group_by(models.TrialModel.study_id)
                .with_labels()
                .subquery()
            )
            study_summary_stmt = session.query(
                models.StudyModel.study_id,
                models.StudyModel.study_name,
                summarized_trial.c.datetime_start,
                sqlalchemy_sql_functions.coalesce(summarized_trial.c.n_trial, 0).label("n_trial"),
            ).select_from(sqlalchemy_orm.outerjoin(models.StudyModel, summarized_trial))

            study_summary = study_summary_stmt.all()

            _directions = defaultdict(list)
            for direction_model in session.query(models.StudyDirectionModel).all():
                _directions[direction_model.study_id].append(direction_model.direction)

            _user_attrs = defaultdict(list)
            for attribute_model in session.query(models.StudyUserAttributeModel).all():
                _user_attrs[attribute_model.study_id].append(attribute_model)

            _system_attrs = defaultdict(list)
            for attribute_model in session.query(models.StudySystemAttributeModel).all():
                _system_attrs[attribute_model.study_id].append(attribute_model)

            study_summaries = []
            for study in study_summary:
                directions = _directions[study.study_id]
                best_trial_frozen: Optional[FrozenTrial] = None
                if include_best_trial:
                    best_trial: Optional[models.TrialModel] = None
                    try:
                        if len(directions) > 1:
                            raise ValueError
                        elif directions[0] == StudyDirection.MAXIMIZE:
                            best_trial = models.TrialModel.find_max_value_trial(
                                study.study_id, 0, session
                            )
                        else:
                            best_trial = models.TrialModel.find_min_value_trial(
                                study.study_id, 0, session
                            )
                    except ValueError:
                        best_trial_frozen = None
                    if best_trial:
                        value = models.TrialValueModel.find_by_trial_and_objective(
                            best_trial, 0, session
                        )
                        assert value
                        params = (
                            session.query(
                                models.TrialParamModel.param_name,
                                models.TrialParamModel.param_value,
                                models.TrialParamModel.distribution_json,
                            )
                            .filter(models.TrialParamModel.trial_id == best_trial.trial_id)
                            .all()
                        )
                        param_dict = {}
                        param_distributions = {}
                        for param in params:
                            distribution = distributions.json_to_distribution(
                                param.distribution_json
                            )
                            param_dict[param.param_name] = distribution.to_external_repr(
                                param.param_value
                            )
                            param_distributions[param.param_name] = distribution
                        user_attrs = models.TrialUserAttributeModel.where_trial_id(
                            best_trial.trial_id, session
                        )
                        system_attrs = models.TrialSystemAttributeModel.where_trial_id(
                            best_trial.trial_id, session
                        )
                        intermediate = models.TrialIntermediateValueModel.where_trial_id(
                            best_trial.trial_id, session
                        )
                        best_trial_frozen = FrozenTrial(
                            best_trial.number,
                            TrialState.COMPLETE,
                            self._lift_numerical_limit(value.value),
                            best_trial.datetime_start,
                            best_trial.datetime_complete,
                            param_dict,
                            param_distributions,
                            {i.key: json.loads(i.value_json) for i in user_attrs},
                            {i.key: json.loads(i.value_json) for i in system_attrs},
                            {
                                value.step: models.TrialIntermediateValueModel.stored_repr_to_intermediate_value(  # noqa: E501
                                    value.intermediate_value, value.intermediate_value_type
                                )
                                for value in intermediate
                            },
                            best_trial.trial_id,
                        )
                user_attrs = _user_attrs.get(study.study_id, [])
                system_attrs = _system_attrs.get(study.study_id, [])
                study_summaries.append(
                    StudySummary(
                        study_name=study.study_name,
                        direction=None,
                        directions=directions,
                        best_trial=best_trial_frozen,
                        user_attrs={i.key: json.loads(i.value_json) for i in user_attrs},
                        system_attrs={i.key: json.loads(i.value_json) for i in system_attrs},
                        n_trials=study.n_trial,
                        datetime_start=study.datetime_start,
                        study_id=study.study_id,
                    )
                )

        return study_summaries

    def create_new_trial(self, study_id: int, template_trial: Optional[FrozenTrial] = None) -> int:

        return self._create_new_trial(study_id, template_trial)._trial_id

    def _create_new_trial(
        self, study_id: int, template_trial: Optional[FrozenTrial] = None
    ) -> FrozenTrial:
        """Create a new trial and returns a :class:`~optuna.trial.FrozenTrial`.

        Args:
            study_id:
                Study id.
            template_trial:
                A :class:`~optuna.trial.FrozenTrial` with default values for trial attributes.

        Returns:
            A :class:`~optuna.trial.FrozenTrial` instance.

        """

        # Retry a couple of times. Deadlocks may occur in distributed environments.
        n_retries = 0
        with _create_scoped_session(self.scoped_session) as session:
            while True:
                try:
                    # Ensure that that study exists.
                    #
                    # Locking within a study is necessary since the creation of a trial is not an
                    # atomic operation. More precisely, the trial number computed in
                    # `_get_prepared_new_trial` is prone to race conditions without this lock.
                    models.StudyModel.find_or_raise_by_id(study_id, session, for_update=True)

                    trial = self._get_prepared_new_trial(study_id, template_trial, session)
                    break  # Successfully created trial.
                except sqlalchemy_exc.OperationalError:
                    if n_retries > 2:
                        raise

            n_retries += 1

            if template_trial:
                frozen = copy.deepcopy(template_trial)
                frozen.number = trial.number
                frozen.datetime_start = trial.datetime_start
                frozen._trial_id = trial.trial_id
            else:
                frozen = FrozenTrial(
                    number=trial.number,
                    state=trial.state,
                    value=None,
                    values=None,
                    datetime_start=trial.datetime_start,
                    datetime_complete=None,
                    params={},
                    distributions={},
                    user_attrs={},
                    system_attrs={},
                    intermediate_values={},
                    trial_id=trial.trial_id,
                )

            return frozen

    def _get_prepared_new_trial(
        self,
        study_id: int,
        template_trial: Optional[FrozenTrial],
        session: "sqlalchemy_orm.Session",
    ) -> "models.TrialModel":
        if template_trial is None:
            trial = models.TrialModel(
                study_id=study_id,
                number=None,
                state=TrialState.RUNNING,
                datetime_start=datetime.now(),
            )
        else:
            # Because only `RUNNING` trials can be updated,
            # we temporarily set the state of the new trial to `RUNNING`.
            # After all fields of the trial have been updated,
            # the state is set to `template_trial.state`.
            temp_state = TrialState.RUNNING

            trial = models.TrialModel(
                study_id=study_id,
                number=None,
                state=temp_state,
                datetime_start=template_trial.datetime_start,
                datetime_complete=template_trial.datetime_complete,
            )

        session.add(trial)

        # Flush the session cache to reflect the above addition operation to
        # the current RDB transaction.
        #
        # Without flushing, the following operations (e.g, `_set_trial_param_without_commit`)
        # will fail because the target trial doesn't exist in the storage yet.
        session.flush()

        if template_trial is not None:
            if template_trial.values is not None and len(template_trial.values) > 1:
                for objective, value in enumerate(template_trial.values):
                    self._set_trial_value_without_commit(session, trial.trial_id, objective, value)
            elif template_trial.value is not None:
                self._set_trial_value_without_commit(
                    session, trial.trial_id, 0, template_trial.value
                )

            for param_name, param_value in template_trial.params.items():
                distribution = template_trial.distributions[param_name]
                param_value_in_internal_repr = distribution.to_internal_repr(param_value)
                self._set_trial_param_without_commit(
                    session, trial.trial_id, param_name, param_value_in_internal_repr, distribution
                )

            for key, value in template_trial.user_attrs.items():
                self._set_trial_user_attr_without_commit(session, trial.trial_id, key, value)

            for key, value in template_trial.system_attrs.items():
                self._set_trial_system_attr_without_commit(session, trial.trial_id, key, value)

            for step, intermediate_value in template_trial.intermediate_values.items():
                self._set_trial_intermediate_value_without_commit(
                    session, trial.trial_id, step, intermediate_value
                )

            trial.state = template_trial.state

        trial.number = trial.count_past_trials(session)
        session.add(trial)

        return trial

    @deprecated(
        "3.0.0",
        "5.0.0",
        text="Use :func:`~optuna.storages.RDBStorage.set_trial_state_values` instead.",
    )
    def set_trial_state(self, trial_id: int, state: TrialState) -> bool:

        try:
            with _create_scoped_session(self.scoped_session) as session:
                trial = models.TrialModel.find_or_raise_by_id(trial_id, session, for_update=True)
                self.check_trial_is_updatable(trial_id, trial.state)

                if state == TrialState.RUNNING and trial.state != TrialState.WAITING:
                    return False

                trial.state = state

                if state == TrialState.RUNNING:
                    trial.datetime_start = datetime.now()

                if state.is_finished():
                    trial.datetime_complete = datetime.now()
        except sqlalchemy_exc.IntegrityError:
            return False
        return True

    def set_trial_param(
        self,
        trial_id: int,
        param_name: str,
        param_value_internal: float,
        distribution: distributions.BaseDistribution,
    ) -> None:

        with _create_scoped_session(self.scoped_session, True) as session:
            self._set_trial_param_without_commit(
                session, trial_id, param_name, param_value_internal, distribution
            )

    def _set_trial_param_without_commit(
        self,
        session: "sqlalchemy_orm.Session",
        trial_id: int,
        param_name: str,
        param_value_internal: float,
        distribution: distributions.BaseDistribution,
    ) -> None:

        trial = models.TrialModel.find_or_raise_by_id(trial_id, session)
        self.check_trial_is_updatable(trial_id, trial.state)

        trial_param = models.TrialParamModel.find_by_trial_and_param_name(
            trial, param_name, session
        )

        if trial_param is not None:
            # Raise error in case distribution is incompatible.
            distributions.check_distribution_compatibility(
                distributions.json_to_distribution(trial_param.distribution_json), distribution
            )

            trial_param.param_value = param_value_internal
            trial_param.distribution_json = distributions.distribution_to_json(distribution)
        else:
            trial_param = models.TrialParamModel(
                trial_id=trial_id,
                param_name=param_name,
                param_value=param_value_internal,
                distribution_json=distributions.distribution_to_json(distribution),
            )

            trial_param.check_and_add(session)

    def _check_and_set_param_distribution(
        self,
        study_id: int,
        trial_id: int,
        param_name: str,
        param_value_internal: float,
        distribution: distributions.BaseDistribution,
    ) -> None:

        with _create_scoped_session(self.scoped_session) as session:
            # Acquire lock.
            #
            # Assume that study exists.
            models.StudyModel.find_or_raise_by_id(study_id, session, for_update=True)

            models.TrialParamModel(
                trial_id=trial_id,
                param_name=param_name,
                param_value=param_value_internal,
                distribution_json=distributions.distribution_to_json(distribution),
            ).check_and_add(session)

    def get_trial_param(self, trial_id: int, param_name: str) -> float:

        with _create_scoped_session(self.scoped_session) as session:
            trial = models.TrialModel.find_or_raise_by_id(trial_id, session)
            trial_param = models.TrialParamModel.find_or_raise_by_trial_and_param_name(
                trial, param_name, session
            )
            param_value = trial_param.param_value

        return param_value

    @staticmethod
    def _ensure_numerical_limit(value: float) -> float:
        # TODO(c-bata): Remove this method after fixing inf/-inf handling of trial.values.

        # Max and min trial values that can be stored are limited by
        # dialect. Most limiting one is MySQL which in current data
        # model will store floats as single precision (32 bit).
        # There is no support for +inf and -inf in this dialect.
        return float(np.clip(value, _RDB_MIN_FLOAT, _RDB_MAX_FLOAT))

    @staticmethod
    def _lift_numerical_limit(value: Optional[float]) -> float:
        # TODO(c-bata): Remove this method after fixing inf/-inf handling of trial.values.

        # Floats can't be compared for equality because they are
        # approximate and not stored as exact values.
        # https://dev.mysql.com/doc/refman/8.0/en/problems-with-float.html
        if value is None:
            return float("nan")
        elif np.isclose(value, _RDB_MIN_FLOAT) or np.isclose(value, _RDB_MAX_FLOAT):
            return float(np.sign(value) * float("inf"))
        return value

    @deprecated(
        "3.0.0",
        "5.0.0",
        text="Use :func:`~optuna.storages.RDBStorage.set_trial_state_values` instead.",
    )
    def set_trial_values(self, trial_id: int, values: Sequence[float]) -> None:

        with _create_scoped_session(self.scoped_session) as session:
            trial = models.TrialModel.find_or_raise_by_id(trial_id, session)
            self.check_trial_is_updatable(trial_id, trial.state)
            for objective, v in enumerate(values):
                self._set_trial_value_without_commit(session, trial_id, objective, v)

    def set_trial_state_values(
        self, trial_id: int, state: TrialState, values: Optional[Sequence[float]] = None
    ) -> bool:

        try:
            with _create_scoped_session(self.scoped_session) as session:
                trial = models.TrialModel.find_or_raise_by_id(trial_id, session, for_update=True)
                self.check_trial_is_updatable(trial_id, trial.state)

                if values is not None:
                    for objective, v in enumerate(values):
                        self._set_trial_value_without_commit(session, trial_id, objective, v)

                if state == TrialState.RUNNING and trial.state != TrialState.WAITING:
                    return False

                trial.state = state

                if state == TrialState.RUNNING:
                    trial.datetime_start = datetime.now()

                if state.is_finished():
                    trial.datetime_complete = datetime.now()
        except sqlalchemy_exc.IntegrityError:
            return False
        return True

    def _set_trial_value_without_commit(
        self, session: "sqlalchemy_orm.Session", trial_id: int, objective: int, value: float
    ) -> None:

        trial = models.TrialModel.find_or_raise_by_id(trial_id, session)
        self.check_trial_is_updatable(trial_id, trial.state)
        value = self._ensure_numerical_limit(value)

        trial_value = models.TrialValueModel.find_by_trial_and_objective(trial, objective, session)
        if trial_value is None:
            trial_value = models.TrialValueModel(
                trial_id=trial_id, objective=objective, value=value
            )
            session.add(trial_value)
        else:
            trial_value.value = value

    def set_trial_intermediate_value(
        self, trial_id: int, step: int, intermediate_value: float
    ) -> None:

        with _create_scoped_session(self.scoped_session, True) as session:
            self._set_trial_intermediate_value_without_commit(
                session, trial_id, step, intermediate_value
            )

    def _set_trial_intermediate_value_without_commit(
        self,
        session: "sqlalchemy_orm.Session",
        trial_id: int,
        step: int,
        intermediate_value: float,
    ) -> None:

        trial = models.TrialModel.find_or_raise_by_id(trial_id, session)
        self.check_trial_is_updatable(trial_id, trial.state)

        (
            stored_value,
            value_type,
        ) = models.TrialIntermediateValueModel.intermediate_value_to_stored_repr(
            intermediate_value
        )
        trial_intermediate_value = models.TrialIntermediateValueModel.find_by_trial_and_step(
            trial, step, session
        )
        if trial_intermediate_value is None:
            trial_intermediate_value = models.TrialIntermediateValueModel(
                trial_id=trial_id,
                step=step,
                intermediate_value=stored_value,
                intermediate_value_type=value_type,
            )
            session.add(trial_intermediate_value)
        else:
            trial_intermediate_value.intermediate_value = stored_value
            trial_intermediate_value.intermediate_value_type = value_type

    def set_trial_user_attr(self, trial_id: int, key: str, value: Any) -> None:

        with _create_scoped_session(self.scoped_session, True) as session:
            self._set_trial_user_attr_without_commit(session, trial_id, key, value)

    def _set_trial_user_attr_without_commit(
        self, session: "sqlalchemy_orm.Session", trial_id: int, key: str, value: Any
    ) -> None:

        trial = models.TrialModel.find_or_raise_by_id(trial_id, session)
        self.check_trial_is_updatable(trial_id, trial.state)

        attribute = models.TrialUserAttributeModel.find_by_trial_and_key(trial, key, session)
        if attribute is None:
            attribute = models.TrialUserAttributeModel(
                trial_id=trial_id, key=key, value_json=json.dumps(value)
            )
            session.add(attribute)
        else:
            attribute.value_json = json.dumps(value)

    def set_trial_system_attr(self, trial_id: int, key: str, value: Any) -> None:

        with _create_scoped_session(self.scoped_session, True) as session:
            self._set_trial_system_attr_without_commit(session, trial_id, key, value)

    def _set_trial_system_attr_without_commit(
        self, session: "sqlalchemy_orm.Session", trial_id: int, key: str, value: Any
    ) -> None:

        trial = models.TrialModel.find_or_raise_by_id(trial_id, session)
        self.check_trial_is_updatable(trial_id, trial.state)

        attribute = models.TrialSystemAttributeModel.find_by_trial_and_key(trial, key, session)
        if attribute is None:
            attribute = models.TrialSystemAttributeModel(
                trial_id=trial_id, key=key, value_json=json.dumps(value)
            )
            session.add(attribute)
        else:
            attribute.value_json = json.dumps(value)

    def get_trial_id_from_study_id_trial_number(self, study_id: int, trial_number: int) -> int:

        with _create_scoped_session(self.scoped_session) as session:
            trial_id = (
                session.query(models.TrialModel.trial_id)
                .filter(
                    models.TrialModel.number == trial_number,
                    models.TrialModel.study_id == study_id,
                )
                .one_or_none()
            )
            if trial_id is None:
                raise KeyError(
                    "No trial with trial number {} exists in study with study_id {}.".format(
                        trial_number, study_id
                    )
                )
            return trial_id[0]

    def get_trial(self, trial_id: int) -> FrozenTrial:

        with _create_scoped_session(self.scoped_session) as session:
            trial_model = models.TrialModel.find_or_raise_by_id(trial_id, session)
            frozen_trial = self._build_frozen_trial_from_trial_model(trial_model)

        return frozen_trial

    def get_all_trials(
        self,
        study_id: int,
        deepcopy: bool = True,
        states: Optional[Container[TrialState]] = None,
    ) -> List[FrozenTrial]:

        trials = self._get_trials(study_id, states, set())

        return copy.deepcopy(trials) if deepcopy else trials

    def _get_trials(
        self,
        study_id: int,
        states: Optional[Container[TrialState]],
        excluded_trial_ids: Set[int],
    ) -> List[FrozenTrial]:

        with _create_scoped_session(self.scoped_session) as session:
            # Ensure that the study exists.
            models.StudyModel.find_or_raise_by_id(study_id, session)
            query = session.query(models.TrialModel.trial_id).filter(
                models.TrialModel.study_id == study_id
            )

            if states is not None:
                query = query.filter(models.TrialModel.state.in_(states))

            trial_ids = query.all()

            trial_ids = set(
                trial_id_tuple[0]
                for trial_id_tuple in trial_ids
                if trial_id_tuple[0] not in excluded_trial_ids
            )
            try:
                trial_models = (
                    session.query(models.TrialModel)
                    .options(sqlalchemy_orm.selectinload(models.TrialModel.params))
                    .options(sqlalchemy_orm.selectinload(models.TrialModel.values))
                    .options(sqlalchemy_orm.selectinload(models.TrialModel.user_attributes))
                    .options(sqlalchemy_orm.selectinload(models.TrialModel.system_attributes))
                    .options(sqlalchemy_orm.selectinload(models.TrialModel.intermediate_values))
                    .filter(
                        models.TrialModel.trial_id.in_(trial_ids),
                        models.TrialModel.study_id == study_id,
                    )
                    .all()
                )
            except sqlalchemy_exc.OperationalError as e:
                # Likely exceeding the number of maximum allowed variables using IN.
                # This number differ between database dialects. For SQLite for instance, see
                # https://www.sqlite.org/limits.html and the section describing
                # SQLITE_MAX_VARIABLE_NUMBER.

                _logger.warning(
                    "Caught an error from sqlalchemy: {}. Falling back to a slower alternative. "
                    "".format(str(e))
                )

                trial_models = (
                    session.query(models.TrialModel)
                    .options(sqlalchemy_orm.selectinload(models.TrialModel.params))
                    .options(sqlalchemy_orm.selectinload(models.TrialModel.values))
                    .options(sqlalchemy_orm.selectinload(models.TrialModel.user_attributes))
                    .options(sqlalchemy_orm.selectinload(models.TrialModel.system_attributes))
                    .options(sqlalchemy_orm.selectinload(models.TrialModel.intermediate_values))
                    .filter(models.TrialModel.study_id == study_id)
                    .all()
                )
                trial_models = [t for t in trial_models if t.trial_id in trial_ids]

            trials = [self._build_frozen_trial_from_trial_model(trial) for trial in trial_models]

        return trials

    def _build_frozen_trial_from_trial_model(self, trial: "models.TrialModel") -> FrozenTrial:

        values: Optional[List[float]]
        if trial.values:
            values = [0 for _ in trial.values]
            for value_model in trial.values:
                values[value_model.objective] = self._lift_numerical_limit(value_model.value)
        else:
            values = None

        return FrozenTrial(
            number=trial.number,
            state=trial.state,
            value=None,
            values=values,
            datetime_start=trial.datetime_start,
            datetime_complete=trial.datetime_complete,
            params={
                p.param_name: distributions.json_to_distribution(
                    p.distribution_json
                ).to_external_repr(p.param_value)
                for p in trial.params
            },
            distributions={
                p.param_name: distributions.json_to_distribution(p.distribution_json)
                for p in trial.params
            },
            user_attrs={attr.key: json.loads(attr.value_json) for attr in trial.user_attributes},
            system_attrs={
                attr.key: json.loads(attr.value_json) for attr in trial.system_attributes
            },
            intermediate_values={
                v.step: models.TrialIntermediateValueModel.stored_repr_to_intermediate_value(
                    v.intermediate_value, v.intermediate_value_type
                )
                for v in trial.intermediate_values
            },
            trial_id=trial.trial_id,
        )

    def get_best_trial(self, study_id: int) -> FrozenTrial:

        with _create_scoped_session(self.scoped_session) as session:
            _directions = self.get_study_directions(study_id)
            if len(_directions) > 1:
                raise RuntimeError(
                    "Best trial can be obtained only for single-objective optimization."
                )
            direction = _directions[0]

            if direction == StudyDirection.MAXIMIZE:
                trial = models.TrialModel.find_max_value_trial(study_id, 0, session)
            else:
                trial = models.TrialModel.find_min_value_trial(study_id, 0, session)
            trial_id = trial.trial_id

        return self.get_trial(trial_id)

    def read_trials_from_remote_storage(self, study_id: int) -> None:
        # Make sure that the given study exists.
        with _create_scoped_session(self.scoped_session) as session:
            models.StudyModel.find_or_raise_by_id(study_id, session)

    @staticmethod
    def _set_default_engine_kwargs_for_mysql(url: str, engine_kwargs: Dict[str, Any]) -> None:

        # Skip if RDB is not MySQL.
        if not url.startswith("mysql"):
            return

        # Do not overwrite value.
        if "pool_pre_ping" in engine_kwargs:
            return

        # If True, the connection pool checks liveness of connections at every checkout.
        # Without this option, trials that take longer than `wait_timeout` may cause connection
        # errors. For further details, please refer to the following document:
        # https://docs.sqlalchemy.org/en/13/core/pooling.html#pool-disconnects-pessimistic
        engine_kwargs["pool_pre_ping"] = True
        _logger.debug("pool_pre_ping=True was set to engine_kwargs to prevent connection timeout.")

    @staticmethod
    def _fill_storage_url_template(template: str) -> str:

        return template.format(SCHEMA_VERSION=models.SCHEMA_VERSION)

    def remove_session(self) -> None:
        """Removes the current session.

        A session is stored in SQLAlchemy's ThreadLocalRegistry for each thread. This method
        closes and removes the session which is associated to the current thread. Particularly,
        under multi-thread use cases, it is important to call this method *from each thread*.
        Otherwise, all sessions and their associated DB connections are destructed by a thread
        that occasionally invoked the garbage collector. By default, it is not allowed to touch
        a SQLite connection from threads other than the thread that created the connection.
        Therefore, we need to explicitly close the connection from each thread.

        """

        self.scoped_session.remove()

    def upgrade(self) -> None:
        """Upgrade the storage schema."""

        self._version_manager.upgrade()

    def get_current_version(self) -> str:
        """Return the schema version currently used by this storage."""

        return self._version_manager.get_current_version()

    def get_head_version(self) -> str:
        """Return the latest schema version."""

        return self._version_manager.get_head_version()

    def get_all_versions(self) -> List[str]:
        """Return the schema version list."""

        return self._version_manager.get_all_versions()

    def record_heartbeat(self, trial_id: int) -> None:
        with _create_scoped_session(self.scoped_session, True) as session:
            heartbeat = models.TrialHeartbeatModel.where_trial_id(trial_id, session)
            if heartbeat is None:
                heartbeat = models.TrialHeartbeatModel(trial_id=trial_id)
                session.add(heartbeat)
            else:
                heartbeat.heartbeat = session.execute(sqlalchemy.func.now()).scalar()

    @deprecated(
        "3.0.0",
        "5.0.0",
        text="Use :func:`~optuna.storages.fail_stale_trials` instead.",
    )
    def fail_stale_trials(self, study_id: int) -> List[int]:
        stale_trial_ids = self._get_stale_trial_ids(study_id)
        confirmed_stale_trial_ids = []

        for trial_id in stale_trial_ids:
            if self.set_trial_state_values(trial_id, state=TrialState.FAIL):
                confirmed_stale_trial_ids.append(trial_id)

        return confirmed_stale_trial_ids

    def _get_stale_trial_ids(self, study_id: int) -> List[int]:
        assert self.heartbeat_interval is not None
        if self.grace_period is None:
            grace_period = 2 * self.heartbeat_interval
        else:
            grace_period = self.grace_period
        stale_trial_ids = []

        with _create_scoped_session(self.scoped_session, True) as session:
            current_heartbeat = session.execute(sqlalchemy.func.now()).scalar()
            # Added the following line to prevent mixing of timezone-aware and timezone-naive
            # `datetime` in PostgreSQL. See
            # https://github.com/optuna/optuna/pull/2190#issuecomment-766605088 for details
            current_heartbeat = current_heartbeat.replace(tzinfo=None)

            running_trials = (
                session.query(models.TrialModel)
                .options(sqlalchemy_orm.selectinload(models.TrialModel.heartbeats))
                .filter(models.TrialModel.state == TrialState.RUNNING)
                .filter(models.TrialModel.study_id == study_id)
                .all()
            )
            for trial in running_trials:
                if len(trial.heartbeats) == 0:
                    continue
                assert len(trial.heartbeats) == 1
                heartbeat = trial.heartbeats[0].heartbeat
                if (current_heartbeat - heartbeat).seconds > grace_period:
                    stale_trial_ids.append(trial.trial_id)

        return stale_trial_ids

    def get_heartbeat_interval(self) -> Optional[int]:

        return self.heartbeat_interval

    def get_failed_trial_callback(self) -> Optional[Callable[["optuna.Study", FrozenTrial], None]]:

        return self.failed_trial_callback


class _VersionManager(object):
    def __init__(
        self,
        url: str,
        engine: "sqlalchemy.engine.Engine",
        scoped_session: "sqlalchemy_orm.scoped_session",
    ) -> None:

        self.url = url
        self.engine = engine
        self.scoped_session = scoped_session
        self._init_version_info_model()
        self._init_alembic()

    def _init_version_info_model(self) -> None:

        with _create_scoped_session(self.scoped_session, True) as session:
            version_info = models.VersionInfoModel.find(session)
            if version_info is not None:
                return

            version_info = models.VersionInfoModel(
                schema_version=models.SCHEMA_VERSION,
                library_version=version.__version__,
            )
            session.add(version_info)

    def _init_alembic(self) -> None:

        logging.getLogger("alembic").setLevel(logging.WARN)

        context = alembic_migration.MigrationContext.configure(self.engine.connect())
        is_initialized = context.get_current_revision() is not None

        if is_initialized:
            # The `alembic_version` table already exists and is not empty.
            return

        if self._is_alembic_supported():
            revision = self.get_head_version()
        else:
            # The storage has been created before alembic is introduced.
            revision = self._get_base_version()

        self._set_alembic_revision(revision)

    def _set_alembic_revision(self, revision: str) -> None:

        context = alembic_migration.MigrationContext.configure(self.engine.connect())
        script = self._create_alembic_script()
        context.stamp(script, revision)

    def check_table_schema_compatibility(self) -> None:

        with _create_scoped_session(self.scoped_session) as session:
            # NOTE: After invocation of `_init_version_info_model` method,
            #       it is ensured that a `VersionInfoModel` entry exists.
            version_info = models.VersionInfoModel.find(session)

            assert version_info is not None

            current_version = self.get_current_version()
            head_version = self.get_head_version()
            if current_version == head_version:
                return

            message = (
                "The runtime optuna version {} is no longer compatible with the table schema "
                "(set up by optuna {}). ".format(version.__version__, version_info.library_version)
            )
            known_versions = self.get_all_versions()

        if current_version in known_versions:
            message += (
                "Please execute `$ optuna storage upgrade --storage $STORAGE_URL` "
                "for upgrading the storage."
            )
        else:
            message += (
                "Please try updating optuna to the latest version by `$ pip install -U optuna`."
            )

        raise RuntimeError(message)

    def get_current_version(self) -> str:

        context = alembic_migration.MigrationContext.configure(self.engine.connect())
        version = context.get_current_revision()
        assert version is not None

        return version

    def get_head_version(self) -> str:

        script = self._create_alembic_script()
<<<<<<< HEAD
        head = script.get_current_head()
        assert head is not None
        return head
=======
        current_head = script.get_current_head()
        assert current_head is not None
        return current_head
>>>>>>> 02c44604

    def _get_base_version(self) -> str:

        script = self._create_alembic_script()
        base = script.get_base()
        assert base is not None, "There should be exactly one base, i.e. v0.9.0.a."
        return base

    def get_all_versions(self) -> List[str]:

        script = self._create_alembic_script()
        return [r.revision for r in script.walk_revisions()]

    def upgrade(self) -> None:

        config = self._create_alembic_config()
        alembic_command.upgrade(config, "head")

        with _create_scoped_session(self.scoped_session, True) as session:
            version_info = models.VersionInfoModel.find(session)
            assert version_info is not None
            version_info.schema_version = models.SCHEMA_VERSION
            version_info.library_version = version.__version__

    def _is_alembic_supported(self) -> bool:

        with _create_scoped_session(self.scoped_session) as session:
            version_info = models.VersionInfoModel.find(session)

            if version_info is None:
                # `None` means this storage was created just now.
                return True

            return version_info.schema_version == models.SCHEMA_VERSION

    def _create_alembic_script(self) -> "alembic_script.ScriptDirectory":

        config = self._create_alembic_config()
        script = alembic_script.ScriptDirectory.from_config(config)
        return script

    def _create_alembic_config(self) -> "alembic_config.Config":

        alembic_dir = os.path.join(os.path.dirname(__file__), "alembic")

        config = alembic_config.Config(os.path.join(os.path.dirname(__file__), "alembic.ini"))
        config.set_main_option("script_location", escape_alembic_config_value(alembic_dir))
        config.set_main_option("sqlalchemy.url", escape_alembic_config_value(self.url))
        return config


def escape_alembic_config_value(value: str) -> str:

    # We must escape '%' in a value string because the character
    # is regarded as the trigger of variable expansion.
    # Please see the documentation of `configparser.BasicInterpolation` for more details.
    return value.replace("%", "%%")<|MERGE_RESOLUTION|>--- conflicted
+++ resolved
@@ -1333,15 +1333,9 @@
     def get_head_version(self) -> str:
 
         script = self._create_alembic_script()
-<<<<<<< HEAD
-        head = script.get_current_head()
-        assert head is not None
-        return head
-=======
         current_head = script.get_current_head()
         assert current_head is not None
         return current_head
->>>>>>> 02c44604
 
     def _get_base_version(self) -> str:
 
