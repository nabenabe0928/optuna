import collections
import datetime
import gc
import math
import multiprocessing
import multiprocessing.pool
import pandas as pd
from six.moves import queue
import time
import warnings

from optuna import logging
from optuna import pruners
from optuna import samplers
from optuna import storages
from optuna import structs
from optuna import trial as trial_module
from optuna import type_checking

if type_checking.TYPE_CHECKING:
    from multiprocessing import Queue  # NOQA
    from typing import Any  # NOQA
    from typing import Callable
    from typing import Dict  # NOQA
    from typing import List  # NOQA
    from typing import Optional  # NOQA
    from typing import Set  # NOQA
    from typing import Tuple  # NOQA
    from typing import Type  # NOQA
    from typing import Union  # NOQA

    ObjectiveFuncType = Callable[[trial_module.Trial], float]


class BaseStudy(object):
    def __init__(self, study_id, storage):
        # type: (int, storages.BaseStorage) -> None

        self.study_id = study_id
        self._storage = storage

    @property
    def best_params(self):
        # type: () -> Dict[str, Any]
        """Return parameters of the best trial in the study.

        Returns:
            A dictionary containing parameters of the best trial.
        """

        return self.best_trial.params

    @property
    def best_value(self):
        # type: () -> float
        """Return the best objective value in the study.

        Returns:
            A float representing the best objective value.
        """

        best_value = self.best_trial.value
        if best_value is None:
            raise ValueError('No trials are completed yet.')

        return best_value

    @property
    def best_trial(self):
        # type: () -> structs.FrozenTrial
        """Return the best trial in the study.

        Returns:
            A :class:`~optuna.structs.FrozenTrial` object of the best trial.
        """

        return self._storage.get_best_trial(self.study_id)

    @property
    def direction(self):
        # type: () -> structs.StudyDirection
        """Return the direction of the study.

        Returns:
            A :class:`~optuna.structs.StudyDirection` object.
        """

        return self._storage.get_study_direction(self.study_id)

    @property
    def trials(self):
        # type: () -> List[structs.FrozenTrial]
        """Return all trials in the study.

        Returns:
            A list of :class:`~optuna.structs.FrozenTrial` objects.
        """

        return self._storage.get_all_trials(self.study_id)

    @property
    def storage(self):
        # type: () -> storages.BaseStorage
        """Return the storage object used by the study.

        .. deprecated:: 0.15.0
            The direct use of storage is deprecated.
            Please access to storage via study's public methods
            (e.g., :meth:`~optuna.study.Study.set_user_attr`).

        Returns:
            A storage object.
        """

        warnings.warn("The direct use of storage is deprecated. "
                      "Please access to storage via study's public methods "
                      "(e.g., `Study.set_user_attr`)",
                      DeprecationWarning)

        logger = logging.get_logger(__name__)
        logger.warning("The direct use of storage is deprecated. "
                       "Please access to storage via study's public methods "
                       "(e.g., `Study.set_user_attr`)")

        return self._storage


class Study(BaseStudy):
    """A study corresponds to an optimization task, i.e., a set of trials.

    Note that the direct use of this constructor is not recommended.

    This object provides interfaces to run a new :class:`~optuna.trial.Trial`, access trials'
    history, set/get user-defined attributes of the study itself.

    For creating and loading studies, please refer to the documentation of
    :func:`~optuna.study.create_study` and :func:`~optuna.study.load_study` respectively.

    Args:
        study_name:
            Study's name. Each study has a unique name as an identifier.
        storage:
            Database URL such as ``sqlite:///example.db``. Optuna internally uses `SQLAlchemy
            <https://www.sqlalchemy.org/>`_ to handle databases. Please refer to `SQLAlchemy's
            document <https://docs.sqlalchemy.org/en/latest/core/engines.html#database-urls>`_ for
            further details.
        sampler:
            A sampler object that implements background algorithm for value suggestion.
            If :obj:`None` is specified, :class:`~optuna.samplers.TPESampler` is used
            as the default. See also :class:`~optuna.samplers`.
        pruner:
            A pruner object that decides early stopping of unpromising trials.
            If :obj:`None` is specified, :class:`~optuna.pruners.MedianPruner` is used
            as the default. See also :class:`~optuna.pruners`.

    """

    def __init__(
            self,
            study_name,  # type: str
            storage,  # type: Union[str, storages.BaseStorage]
            sampler=None,  # type: samplers.BaseSampler
            pruner=None,  # type: pruners.BasePruner
    ):
        # type: (...) -> None

        self.study_name = study_name
        storage = storages.get_storage(storage)
        study_id = storage.get_study_id_from_name(study_name)
        super(Study, self).__init__(study_id, storage)

        self.sampler = sampler or samplers.TPESampler()
        self.pruner = pruner or pruners.MedianPruner()

        self.logger = logging.get_logger(__name__)

    def __getstate__(self):
        # type: () -> Dict[Any, Any]

        state = self.__dict__.copy()
        del state['logger']
        return state

    def __setstate__(self, state):
        # type: (Dict[Any, Any]) -> None

        self.__dict__.update(state)
        self.logger = logging.get_logger(__name__)

    @property
    def user_attrs(self):
        # type: () -> Dict[str, Any]
        """Return user attributes.

        Returns:
            A dictionary containing all user attributes.
        """

        return self._storage.get_study_user_attrs(self.study_id)

    @property
    def system_attrs(self):
        # type: () -> Dict[str, Any]
        """Return system attributes.

        Returns:
            A dictionary containing all system attributes.
        """

        return self._storage.get_study_system_attrs(self.study_id)

    def optimize(
            self,
            func,  # type: ObjectiveFuncType
            n_trials=None,  # type: Optional[int]
            timeout=None,  # type: Optional[float]
            n_jobs=1,  # type: int
            catch=(Exception, ),  # type: Union[Tuple[()], Tuple[Type[Exception]]]
            callbacks=None
            # type: Optional[List[Callable[[InTrialStudy, structs.FrozenTrial], None]]]
    ):
        # type: (...) -> None
        """Optimize an objective function.

        Args:
            func:
                A callable that implements objective function.
            n_trials:
                The number of trials. If this argument is set to :obj:`None`, there is no
                limitation on the number of trials. If :obj:`timeout` is also set to :obj:`None`,
                the study continues to create trials until it receives a termination signal such
                as Ctrl+C or SIGTERM.
            timeout:
                Stop study after the given number of second(s). If this argument is set to
                :obj:`None`, the study is executed without time limitation. If :obj:`n_trials` is
                also set to :obj:`None`, the study continues to create trials until it receives a
                termination signal such as Ctrl+C or SIGTERM.
            n_jobs:
                The number of parallel jobs. If this argument is set to :obj:`-1`, the number is
                set to CPU counts.
            catch:
                A study continues to run even when a trial raises one of exceptions specified in
                this argument. Default is (`Exception <https://docs.python.org/3/library/
                exceptions.html#Exception>`_,), where all non-exit exceptions are handled
                by this logic.
            callbacks:
                TODO: doc
        """

        if n_jobs == 1:
            self._optimize_sequential(func, n_trials, timeout, catch, callbacks)
        else:
            self._optimize_parallel(func, n_trials, timeout, n_jobs, catch, callbacks)

    def set_user_attr(self, key, value):
        # type: (str, Any) -> None
        """Set a user attribute to the study.

        Args:
            key: A key string of the attribute.
            value: A value of the attribute. The value should be JSON serializable.

        """

        self._storage.set_study_user_attr(self.study_id, key, value)

    def set_system_attr(self, key, value):
        # type: (str, Any) -> None
        """Set a system attribute to the study.

        Note that Optuna internally uses this method to save system messages. Please use
        :func:`~optuna.study.Study.set_user_attr` to set users' attributes.

        Args:
            key: A key string of the attribute.
            value: A value of the attribute. The value should be JSON serializable.

        """

        self._storage.set_study_system_attr(self.study_id, key, value)

    def trials_dataframe(self, include_internal_fields=False):
        # type: (bool) -> pd.DataFrame
        """Export trials as a pandas DataFrame_.

        The DataFrame_ provides various features to analyze studies. It is also useful to draw a
        histogram of objective values and to export trials as a CSV file. Note that DataFrames
        returned by :func:`~optuna.study.Study.trials_dataframe()` employ MultiIndex_, and columns
        have a hierarchical structure. Please refer to the example below to access DataFrame
        elements.

        Example:

            Get an objective value and a value of parameter ``x`` in the first row.

            >>> df = study.trials_dataframe()
            >>> df
            >>> df.value[0]
            0.0
            >>> df.params.x[0]
            1.0

        Args:
            include_internal_fields:
                By default, internal fields of :class:`~optuna.structs.FrozenTrial` are excluded
                from a DataFrame of trials. If this argument is :obj:`True`, they will be included
                in the DataFrame.

        Returns:
            A pandas DataFrame_ of trials in the :class:`~optuna.study.Study`.

        .. _DataFrame: http://pandas.pydata.org/pandas-docs/stable/generated/pandas.DataFrame.html
        .. _MultiIndex: https://pandas.pydata.org/pandas-docs/stable/advanced.html
        """

        # column_agg is an aggregator of column names.
        # Keys of column agg are attributes of FrozenTrial such as 'trial_id' and 'params'.
        # Values are dataframe columns such as ('trial_id', '') and ('params', 'n_layers').
        column_agg = collections.defaultdict(set)  # type: Dict[str, Set]
        non_nested_field = ''

        records = []  # type: List[Dict[Tuple[str, str], Any]]
        for trial in self.trials:
            trial_dict = trial._asdict()

            record = {}
            for field, value in trial_dict.items():
                if not include_internal_fields and field in structs.FrozenTrial.internal_fields:
                    continue
                if isinstance(value, dict):
                    for in_field, in_value in value.items():
                        record[(field, in_field)] = in_value
                        column_agg[field].add((field, in_field))
                else:
                    record[(field, non_nested_field)] = value
                    column_agg[field].add((field, non_nested_field))
            records.append(record)

        columns = sum((sorted(column_agg[k]) for k in structs.FrozenTrial._fields),
                      [])  # type: List[Tuple['str', 'str']]

        return pd.DataFrame(records, columns=pd.MultiIndex.from_tuples(columns))

    def _optimize_sequential(
            self,
            func,  # type: ObjectiveFuncType
            n_trials,  # type: Optional[int]
            timeout,  # type: Optional[float]
            catch,  # type: Union[Tuple[()], Tuple[Type[Exception]]]
            callbacks  # type: Optional[List[Callable[[InTrialStudy, structs.FrozenTrial], None]]]
    ):
        # type: (...) -> None

        i_trial = 0
        time_start = datetime.datetime.now()
        while True:
            if n_trials is not None:
                if i_trial >= n_trials:
                    break
                i_trial += 1

            if timeout is not None:
                elapsed_seconds = (datetime.datetime.now() - time_start).total_seconds()
                if elapsed_seconds >= timeout:
                    break

            self._run_trial_and_callbacks(func, catch, callbacks)

    def _optimize_parallel(
            self,
            func,  # type: ObjectiveFuncType
            n_trials,  # type: Optional[int]
            timeout,  # type: Optional[float]
            n_jobs,  # type: int
            catch,  # type: Union[Tuple[()], Tuple[Type[Exception]]]
            callbacks  # type: Optional[List[Callable[[InTrialStudy, structs.FrozenTrial], None]]]
    ):
        # type: (...) -> None

        self.start_datetime = datetime.datetime.now()

        if n_jobs == -1:
            n_jobs = multiprocessing.cpu_count()

        if n_trials is not None:
            # The number of threads needs not to be larger than trials.
            n_jobs = min(n_jobs, n_trials)

            if n_trials == 0:
                return  # When n_jobs is zero, ThreadPool fails.

        pool = multiprocessing.pool.ThreadPool(n_jobs)  # type: ignore

        # A queue is passed to each thread. When True is received, then the thread continues
        # the evaluation. When False is received, then it quits.
        def func_child_thread(que):
            # type: (Queue) -> None

            while que.get():
<<<<<<< HEAD
                self._run_trial_and_callbacks(func, catch, callbacks)
            self.storage.remove_session()
=======
                self._run_trial(func, catch)
            self._storage.remove_session()
>>>>>>> e82e5e82

        que = multiprocessing.Queue(maxsize=n_jobs)  # type: ignore
        for _ in range(n_jobs):
            que.put(True)
        n_enqueued_trials = n_jobs
        imap_ite = pool.imap(func_child_thread, [que] * n_jobs, chunksize=1)

        while True:
            if timeout is not None:
                elapsed_timedelta = datetime.datetime.now() - self.start_datetime
                elapsed_seconds = elapsed_timedelta.total_seconds()
                if elapsed_seconds > timeout:
                    break

            if n_trials is not None:
                if n_enqueued_trials >= n_trials:
                    break

            try:
                que.put_nowait(True)
                n_enqueued_trials += 1
            except queue.Full:
                time.sleep(1)

        for _ in range(n_jobs):
            que.put(False)

        collections.deque(imap_ite, maxlen=0)  # Consume the iterator to wait for all threads.
        pool.terminate()
        que.close()
        que.join_thread()

    def _run_trial_and_callbacks(
            self,
            func,  # type: ObjectiveFuncType
            catch,  # type: Union[Tuple[()], Tuple[Type[Exception]]]
            callbacks  # type: Optional[List[Callable[[InTrialStudy, structs.FrozenTrial], None]]]

    ):
        # type: (...) -> None

        trial = self._run_trial(func, catch)
        if callbacks is not None:
            in_trial_study = InTrialStudy(self)
            frozen_trial = self.storage.get_trial(trial._trial_id)
            for callback in callbacks:
                callback(in_trial_study, frozen_trial)

    def _run_trial(self, func, catch):
        # type: (ObjectiveFuncType, Union[Tuple[()], Tuple[Type[Exception]]]) -> trial_module.Trial

        trial_id = self._storage.create_new_trial_id(self.study_id)
        trial = trial_module.Trial(self, trial_id)
        trial_number = trial.number

        try:
            result = func(trial)
        except structs.TrialPruned as e:
            message = 'Setting status of trial#{} as {}. {}'.format(trial_number,
                                                                    structs.TrialState.PRUNED,
                                                                    str(e))
            self.logger.info(message)
            self._storage.set_trial_state(trial_id, structs.TrialState.PRUNED)
            return trial
        except catch as e:
            message = 'Setting status of trial#{} as {} because of the following error: {}'\
                .format(trial_number, structs.TrialState.FAIL, repr(e))
            self.logger.warning(message, exc_info=True)
            self._storage.set_trial_system_attr(trial_id, 'fail_reason', message)
            self._storage.set_trial_state(trial_id, structs.TrialState.FAIL)
            return trial
        finally:
            # The following line mitigates memory problems that can be occurred in some
            # environments (e.g., services that use computing containers such as CircleCI).
            # Please refer to the following PR for further details:
            # https://github.com/pfnet/optuna/pull/325.
            gc.collect()

        try:
            result = float(result)
        except (
                ValueError,
                TypeError,
        ):
            message = 'Setting status of trial#{} as {} because the returned value from the ' \
                      'objective function cannot be casted to float. Returned value is: ' \
                      '{}'.format(trial_number, structs.TrialState.FAIL, repr(result))
            self.logger.warning(message)
            self._storage.set_trial_system_attr(trial_id, 'fail_reason', message)
            self._storage.set_trial_state(trial_id, structs.TrialState.FAIL)
            return trial

        if math.isnan(result):
            message = 'Setting status of trial#{} as {} because the objective function ' \
                      'returned {}.'.format(trial_number, structs.TrialState.FAIL, result)
            self.logger.warning(message)
            self._storage.set_trial_system_attr(trial_id, 'fail_reason', message)
            self._storage.set_trial_state(trial_id, structs.TrialState.FAIL)
            return trial

        trial.report(result)
        self._storage.set_trial_state(trial_id, structs.TrialState.COMPLETE)
        self._log_completed_trial(trial_number, result)

        return trial

    def _log_completed_trial(self, trial_number, value):
        # type: (int, float) -> None

        self.logger.info('Finished trial#{} resulted in value: {}. '
                         'Current best value is {} with parameters: {}.'.format(
                             trial_number, value, self.best_value, self.best_params))


class InTrialStudy(BaseStudy):
    """An object to access a study instance inside a trial instance safely.

    To prevent unexpected recursive calls of :func:`~optuna.study.Study.optimize()`, this class
    does not allow to call :func:`~optuna.study.InTrialStudy.optimize()` unlike
    :class:`~optuna.study.Study`.

    Note that this object is created within Optuna library, so
    it is not intended that library users directly use this constructor.

    Args:
        study:
            A :class:`~optuna.study.Study` object.

    """

    def __init__(self, study):
        # type: (Study) -> None

        super(InTrialStudy, self).__init__(study.study_id, study._storage)

        self.study_name = study.study_name


def create_study(
        storage=None,  # type: Union[None, str, storages.BaseStorage]
        sampler=None,  # type: samplers.BaseSampler
        pruner=None,  # type: pruners.BasePruner
        study_name=None,  # type: Optional[str]
        direction='minimize',  # type: str
        load_if_exists=False,  # type: bool
):
    # type: (...) -> Study
    """Create a new :class:`~optuna.study.Study`.

    Args:
        storage:
            Database URL. If this argument is set to None, in-memory storage is used, and the
            :class:`~optuna.study.Study` will not be persistent.
        sampler:
            A sampler object that implements background algorithm for value suggestion.
            If :obj:`None` is specified, :class:`~optuna.samplers.TPESampler` is used
            as the default. See also :class:`~optuna.samplers`.
        pruner:
            A pruner object that decides early stopping of unpromising trials. See also
            :class:`~optuna.pruners`.
        study_name:
            Study's name. If this argument is set to None, a unique name is generated
            automatically.
        direction:
            Direction of optimization. Set ``minimize`` for minimization and ``maximize`` for
            maximization.
        load_if_exists:
            Flag to control the behavior to handle a conflict of study names.
            In the case where a study named ``study_name`` already exists in the ``storage``,
            a :class:`~optuna.structs.DuplicatedStudyError` is raised if ``load_if_exists`` is
            set to :obj:`False`.
            Otherwise, the creation of the study is skipped, and the existing one is returned.

    Returns:
        A :class:`~optuna.study.Study` object.

    """

    storage = storages.get_storage(storage)
    try:
        study_id = storage.create_new_study_id(study_name)
    except structs.DuplicatedStudyError:
        if load_if_exists:
            assert study_name is not None

            logger = logging.get_logger(__name__)
            logger.info("Using an existing study with name '{}' instead of "
                        "creating a new one.".format(study_name))
            study_id = storage.get_study_id_from_name(study_name)
        else:
            raise

    study_name = storage.get_study_name_from_id(study_id)
    study = Study(
        study_name=study_name,
        storage=storage,
        sampler=sampler,
        pruner=pruner)

    if direction == 'minimize':
        _direction = structs.StudyDirection.MINIMIZE
    elif direction == 'maximize':
        _direction = structs.StudyDirection.MAXIMIZE
    else:
        raise ValueError('Please set either \'minimize\' or \'maximize\' to direction.')

    study._storage.set_study_direction(study_id, _direction)

    return study


def load_study(
        study_name,  # type: str
        storage,  # type: Union[str, storages.BaseStorage]
        sampler=None,  # type: samplers.BaseSampler
        pruner=None,  # type: pruners.BasePruner
):
    # type: (...) -> Study
    """Load the existing :class:`~optuna.study.Study` that has the specified name.

    Args:
        study_name:
            Study's name. Each study has a unique name as an identifier.
        storage:
            Database URL such as ``sqlite:///example.db``. Optuna internally uses `SQLAlchemy
            <https://www.sqlalchemy.org/>`_ to handle databases. Please refer to `SQLAlchemy's
            document <https://docs.sqlalchemy.org/en/latest/core/engines.html#database-urls>`_ for
            further details.
        sampler:
            A sampler object that implements background algorithm for value suggestion.
            If :obj:`None` is specified, :class:`~optuna.samplers.TPESampler` is used
            as the default. See also :class:`~optuna.samplers`.
        pruner:
            A pruner object that decides early stopping of unpromising trials.
            If :obj:`None` is specified, :class:`~optuna.pruners.MedianPruner` is used
            as the default. See also :class:`~optuna.pruners`.

    """

    return Study(study_name=study_name, storage=storage, sampler=sampler, pruner=pruner)


def get_all_study_summaries(storage):
    # type: (Union[str, storages.BaseStorage]) -> List[structs.StudySummary]
    """Get all history of studies stored in a specified storage.

    Args:
        storage:
            Database URL.

    Returns:
        List of study history summarized as :class:`~optuna.structs.StudySummary` objects.

    """

    storage = storages.get_storage(storage)
    return storage.get_all_study_summaries()<|MERGE_RESOLUTION|>--- conflicted
+++ resolved
@@ -397,13 +397,8 @@
             # type: (Queue) -> None
 
             while que.get():
-<<<<<<< HEAD
                 self._run_trial_and_callbacks(func, catch, callbacks)
             self.storage.remove_session()
-=======
-                self._run_trial(func, catch)
-            self._storage.remove_session()
->>>>>>> e82e5e82
 
         que = multiprocessing.Queue(maxsize=n_jobs)  # type: ignore
         for _ in range(n_jobs):
