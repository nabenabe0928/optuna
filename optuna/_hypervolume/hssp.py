from __future__ import annotations

import numpy as np

import optuna


def _solve_hssp_2d(
    rank_i_loss_vals: np.ndarray,
    rank_i_indices: np.ndarray,
    subset_size: int,
    reference_point: np.ndarray,
) -> np.ndarray:
    # This function can be used for non-unique rank_i_loss_vals as well.
    # The time complexity is O(subset_size * rank_i_loss_vals.shape[0]).
    assert rank_i_loss_vals.shape[-1] == 2 and subset_size <= rank_i_loss_vals.shape[0]
    n_trials = rank_i_loss_vals.shape[0]
    # rank_i_loss_vals is unique-lexsorted in solve_hssp.
    sorted_indices = np.arange(rank_i_loss_vals.shape[0])
    sorted_loss_vals = rank_i_loss_vals.copy()
    # The diagonal points for each rectangular to calculate the hypervolume contributions.
    rect_diags = np.repeat(reference_point[np.newaxis, :], n_trials, axis=0)
    selected_indices = np.zeros(subset_size, dtype=int)
    for i in range(subset_size):
        contribs = np.prod(rect_diags - sorted_loss_vals, axis=-1)
        max_index = np.argmax(contribs)
        selected_indices[i] = rank_i_indices[sorted_indices[max_index]]
        loss_vals = sorted_loss_vals[max_index].copy()

        keep = np.ones(n_trials - i, dtype=bool)
        keep[max_index] = False
        # Remove the chosen point.
        sorted_indices = sorted_indices[keep]
        rect_diags = rect_diags[keep]
        sorted_loss_vals = sorted_loss_vals[keep]
        # Update the diagonal points for each hypervolume contribution calculation.
        rect_diags[:max_index, 0] = np.minimum(loss_vals[0], rect_diags[:max_index, 0])
        rect_diags[max_index:, 1] = np.minimum(loss_vals[1], rect_diags[max_index:, 1])

    return selected_indices


def _lazy_contribs_update(
    contribs: np.ndarray,
    pareto_loss_values: np.ndarray,
    selected_vecs: np.ndarray,
    reference_point: np.ndarray,
    hv_selected: float,
) -> np.ndarray:
    """Lazy update the hypervolume contributions.

    S=selected_indices - {indices[max_index]}, T=selected_indices, and S' is a subset of S.
    As we would like to know argmax H(T v {i}) in the next iteration, we can skip HV
    calculations for j if H(T v {i}) - H(T) > H(S' v {j}) - H(S') >= H(T v {j}) - H(T).
    We used the submodularity for the inequality above. As the upper bound of contribs[i] is
    H(S' v {j}) - H(S'), we start to update from i with a higher upper bound so that we can
    skip more HV calculations.
    """
<<<<<<< HEAD
=======
    hv_selected = optuna._hypervolume.compute_hypervolume(
        selected_vecs[:-1], reference_point, assume_pareto=True
    )

    # The HV difference only using the latest selected point and a candidate is a simple, yet
    # obvious, contribution upper bound. Denote t as the latest selected index and j as an
    # unselected index. Then, H(T v {j}) - H(T) <= H({t} v {j}) - H({t}) holds where the inequality
    # comes from submodularity. We use the inclusion-exclusion principle to calculate the RHS.
    single_volume = np.prod(reference_point - pareto_loss_values, axis=1)
    intersection = np.maximum(selected_vecs[-2], pareto_loss_values)
    intersection_volume = np.prod(reference_point - intersection, axis=1)
    contribs = np.minimum(contribs, single_volume - intersection_volume)

>>>>>>> 43c4670a
    max_contrib = 0.0
    index_from_larger_upper_bound_contrib = np.argsort(-contribs)
    for i in index_from_larger_upper_bound_contrib:
        if contribs[i] < max_contrib:
            # Lazy evaluation to reduce HV calculations.
            # If contribs[i] will not be the maximum next, it is unnecessary to compute it.
            continue

        selected_vecs[-1] = pareto_loss_values[i].copy()
        hv_plus = optuna._hypervolume.compute_hypervolume(
            selected_vecs, reference_point, assume_pareto=True
        )
        # inf - inf in the contribution calculation is always inf.
        contribs[i] = hv_plus - hv_selected if not np.isinf(hv_plus) else np.inf
        max_contrib = max(contribs[i], max_contrib)

    return contribs


def _solve_hssp_on_unique_loss_vals(
    rank_i_loss_vals: np.ndarray,
    rank_i_indices: np.ndarray,
    subset_size: int,
    reference_point: np.ndarray,
) -> np.ndarray:
    if not np.isfinite(reference_point).all():
        return rank_i_indices[:subset_size]
    if rank_i_indices.size == subset_size:
        return rank_i_indices
    if rank_i_loss_vals.shape[-1] == 2:
        return _solve_hssp_2d(rank_i_loss_vals, rank_i_indices, subset_size, reference_point)

    assert subset_size < rank_i_indices.size
    # The following logic can be used for non-unique rank_i_loss_vals as well.
    diff_of_loss_vals_and_ref_point = reference_point - rank_i_loss_vals
    (n_solutions, n_objectives) = rank_i_loss_vals.shape
    contribs = np.prod(diff_of_loss_vals_and_ref_point, axis=-1)
    selected_indices = np.zeros(subset_size, dtype=int)
    selected_vecs = np.empty((subset_size, n_objectives))
    indices = np.arange(n_solutions)
    hv = 0
    for k in range(subset_size):
        max_index = int(np.argmax(contribs))
        hv += contribs[max_index]
        selected_indices[k] = indices[max_index]
        selected_vecs[k] = rank_i_loss_vals[max_index].copy()
        keep = np.ones(contribs.size, dtype=bool)
        keep[max_index] = False
        contribs = contribs[keep]
        indices = indices[keep]
        rank_i_loss_vals = rank_i_loss_vals[keep]
        if k == subset_size - 1:
            # We do not need to update contribs at the last iteration.
            break

        contribs = _lazy_contribs_update(
            contribs, rank_i_loss_vals, selected_vecs[: k + 2], reference_point, hv
        )

    return rank_i_indices[selected_indices]


def _solve_hssp(
    rank_i_loss_vals: np.ndarray,
    rank_i_indices: np.ndarray,
    subset_size: int,
    reference_point: np.ndarray,
) -> np.ndarray:
    """Solve a hypervolume subset selection problem (HSSP) via a greedy algorithm.

    This method is a 1-1/e approximation algorithm to solve HSSP.

    For further information about algorithms to solve HSSP, please refer to the following
    paper:

    - `Greedy Hypervolume Subset Selection in Low Dimensions
       <https://doi.org/10.1162/EVCO_a_00188>`__
    """
    if subset_size == rank_i_indices.size:
        return rank_i_indices

    rank_i_unique_loss_vals, indices_of_unique_loss_vals = np.unique(
        rank_i_loss_vals, return_index=True, axis=0
    )
    n_unique = indices_of_unique_loss_vals.size
    if n_unique < subset_size:
        chosen = np.zeros(rank_i_indices.size, dtype=bool)
        chosen[indices_of_unique_loss_vals] = True
        duplicated_indices = np.arange(rank_i_indices.size)[~chosen]
        chosen[duplicated_indices[: subset_size - n_unique]] = True
        return rank_i_indices[chosen]

    selected_indices_of_unique_loss_vals = _solve_hssp_on_unique_loss_vals(
        rank_i_unique_loss_vals, indices_of_unique_loss_vals, subset_size, reference_point
    )
    return rank_i_indices[selected_indices_of_unique_loss_vals]<|MERGE_RESOLUTION|>--- conflicted
+++ resolved
@@ -56,11 +56,6 @@
     H(S' v {j}) - H(S'), we start to update from i with a higher upper bound so that we can
     skip more HV calculations.
     """
-<<<<<<< HEAD
-=======
-    hv_selected = optuna._hypervolume.compute_hypervolume(
-        selected_vecs[:-1], reference_point, assume_pareto=True
-    )
 
     # The HV difference only using the latest selected point and a candidate is a simple, yet
     # obvious, contribution upper bound. Denote t as the latest selected index and j as an
@@ -71,7 +66,6 @@
     intersection_volume = np.prod(reference_point - intersection, axis=1)
     contribs = np.minimum(contribs, single_volume - intersection_volume)
 
->>>>>>> 43c4670a
     max_contrib = 0.0
     index_from_larger_upper_bound_contrib = np.argsort(-contribs)
     for i in index_from_larger_upper_bound_contrib:
