from __future__ import annotations

import numpy as np

import optuna


def _solve_hssp_2d(
    rank_i_loss_vals: np.ndarray,
    rank_i_indices: np.ndarray,
    subset_size: int,
    reference_point: np.ndarray,
) -> np.ndarray:
    # This function can be used for non-unique rank_i_loss_vals as well.
    # The time complexity is O(subset_size * rank_i_loss_vals.shape[0]).
    assert rank_i_loss_vals.shape[-1] == 2 and subset_size <= rank_i_loss_vals.shape[0]
    n_trials = rank_i_loss_vals.shape[0]
    # rank_i_loss_vals is unique-lexsorted in solve_hssp.
    sorted_indices = np.arange(rank_i_loss_vals.shape[0])
    sorted_loss_vals = rank_i_loss_vals.copy()
    # The diagonal points for each rectangular to calculate the hypervolume contributions.
    rect_diags = np.repeat(reference_point[np.newaxis, :], n_trials, axis=0)
    selected_indices = np.zeros(subset_size, dtype=int)
    for i in range(subset_size):
        contribs = np.prod(rect_diags - sorted_loss_vals, axis=-1)
        max_index = np.argmax(contribs)
        selected_indices[i] = rank_i_indices[sorted_indices[max_index]]
        loss_vals = sorted_loss_vals[max_index].copy()

        keep = np.ones(n_trials - i, dtype=bool)
        keep[max_index] = False
        # Remove the chosen point.
        sorted_indices = sorted_indices[keep]
        rect_diags = rect_diags[keep]
        sorted_loss_vals = sorted_loss_vals[keep]
        # Update the diagonal points for each hypervolume contribution calculation.
        rect_diags[:max_index, 0] = np.minimum(loss_vals[0], rect_diags[:max_index, 0])
        rect_diags[max_index:, 1] = np.minimum(loss_vals[1], rect_diags[max_index:, 1])

    return selected_indices


def _lazy_contribs_update(
    contribs: np.ndarray,
    pareto_loss_values: np.ndarray,
    selected_vecs: np.ndarray,
    reference_point: np.ndarray,
) -> np.ndarray:
    """Lazy update the hypervolume contributions.

    S=selected_indices - {indices[max_index]}, T=selected_indices, and S' is a subset of S.
    As we would like to know argmax H(T v {i}) in the next iteration, we can skip HV
    calculations for j if H(T v {i}) - H(T) > H(S' v {j}) - H(S') >= H(T v {j}) - H(T).
    We used the submodularity for the inequality above. As the upper bound of contribs[i] is
    H(S' v {j}) - H(S'), we start to update from i with a higher upper bound so that we can
    skip more HV calculations.
    """
    hv_selected = optuna._hypervolume.WFG().compute(selected_vecs[:-1], reference_point)
    max_contrib = 0.0
    index_from_larger_upper_bound_contrib = np.argsort(-contribs)
    for i in index_from_larger_upper_bound_contrib:
        if contribs[i] < max_contrib:
            # Lazy evaluation to reduce HV calculations.
            # If contribs[i] will not be the maximum next, it is unnecessary to compute it.
            continue

        selected_vecs[-1] = pareto_loss_values[i].copy()
        hv_plus = optuna._hypervolume.WFG().compute(selected_vecs, reference_point)
        # inf - inf in the contribution calculation is always inf.
        contribs[i] = hv_plus - hv_selected if not np.isinf(hv_plus) else np.inf
        max_contrib = max(contribs[i], max_contrib)

    return contribs


def _solve_hssp_on_unique_loss_vals(
    rank_i_loss_vals: np.ndarray,
    rank_i_indices: np.ndarray,
    subset_size: int,
    reference_point: np.ndarray,
) -> np.ndarray:
    if not np.isfinite(reference_point).all():
        return rank_i_indices[:subset_size]
    if rank_i_indices.size == subset_size:
        return rank_i_indices
    if rank_i_loss_vals.shape[-1] == 2:
        return _solve_hssp_2d(rank_i_loss_vals, rank_i_indices, subset_size, reference_point)

    # The following logic can be used for non-unique rank_i_loss_vals as well.
    diff_of_loss_vals_and_ref_point = reference_point - rank_i_loss_vals
    assert subset_size <= rank_i_indices.size
    n_objectives = reference_point.size
    contribs = np.prod(diff_of_loss_vals_and_ref_point, axis=-1)
    selected_indices = np.zeros(subset_size, dtype=int)
    selected_vecs = np.empty((subset_size, n_objectives))
    indices = np.arange(rank_i_loss_vals.shape[0], dtype=int)
    for k in range(subset_size):
        max_index = int(np.argmax(contribs))
        selected_indices[k] = indices[max_index]
        selected_vecs[k] = rank_i_loss_vals[max_index].copy()
        keep = np.ones(contribs.size, dtype=bool)
        keep[max_index] = False
        contribs = contribs[keep]
        indices = indices[keep]
        rank_i_loss_vals = rank_i_loss_vals[keep]
        if k == subset_size - 1:
            # We do not need to update contribs at the last iteration.
            break

        contribs = _lazy_contribs_update(
            contribs, rank_i_loss_vals, selected_vecs[: k + 2], reference_point
        )

    return rank_i_indices[selected_indices]


def _solve_hssp(
    rank_i_loss_vals: np.ndarray,
    rank_i_indices: np.ndarray,
    subset_size: int,
    reference_point: np.ndarray,
) -> np.ndarray:
    """Solve a hypervolume subset selection problem (HSSP) via a greedy algorithm.

    This method is a 1-1/e approximation algorithm to solve HSSP.

    For further information about algorithms to solve HSSP, please refer to the following
    paper:

    - `Greedy Hypervolume Subset Selection in Low Dimensions
       <https://doi.org/10.1162/EVCO_a_00188>`_
    """
    if subset_size == rank_i_indices.size:
        return rank_i_indices

    rank_i_unique_loss_vals, indices_of_unique_loss_vals = np.unique(
        rank_i_loss_vals, return_index=True, axis=0
    )
    n_unique = indices_of_unique_loss_vals.size
    if n_unique < subset_size:
        chosen = np.zeros(rank_i_indices.size, dtype=bool)
        chosen[indices_of_unique_loss_vals] = True
        duplicated_indices = np.arange(rank_i_indices.size)[~chosen]
        chosen[duplicated_indices[: subset_size - n_unique]] = True
        return rank_i_indices[chosen]

    selected_indices_of_unique_loss_vals = _solve_hssp_on_unique_loss_vals(
        rank_i_unique_loss_vals, indices_of_unique_loss_vals, subset_size, reference_point
    )
<<<<<<< HEAD
    return rank_i_indices[subset_indices_of_unique_loss_vals]


def _solve_hssp_with_cache(
    study: optuna.Study,
    rank_i_loss_vals: np.ndarray,
    rank_i_indices: np.ndarray,
    subset_size: int,
    reference_point: np.ndarray,
) -> np.ndarray:
    hssp_cache = study._storage.get_study_system_attrs(study._study_id).get("hssp_cache", {})
    cached_subset_size = hssp_cache.get("subset_size")
    cached_ref_point = np.array(hssp_cache.get("reference_point", np.zeros_like(reference_point)))
    cached_indices = np.array(hssp_cache.get("rank_i_indices", []))
    cached_loss_vals = np.array(hssp_cache.get("rank_i_loss_vals", []))

    if (
        subset_size == cached_subset_size
        and "selected_indices" in hssp_cache
        and np.allclose(cached_ref_point, reference_point)
        and np.array_equal(cached_indices, rank_i_indices)
        and cached_loss_vals.shape == rank_i_loss_vals.shape
        and np.allclose(cached_loss_vals, rank_i_loss_vals)
    ):
        return np.asarray(hssp_cache["selected_indices"])

    hssp_cache = {
        "rank_i_loss_vals": rank_i_loss_vals.tolist(),
        "rank_i_indices": rank_i_indices.tolist(),
        "subset_size": subset_size,
        "reference_point": reference_point.tolist(),
    }
    selected_indices = _solve_hssp(rank_i_loss_vals, rank_i_indices, subset_size, reference_point)
    hssp_cache["selected_indices"] = selected_indices.tolist()
    study._storage.set_study_system_attr(study._study_id, key="hssp_cache", value=hssp_cache)
    return selected_indices
=======
    return rank_i_indices[selected_indices_of_unique_loss_vals]
>>>>>>> 08238fd0
<|MERGE_RESOLUTION|>--- conflicted
+++ resolved
@@ -147,8 +147,7 @@
     selected_indices_of_unique_loss_vals = _solve_hssp_on_unique_loss_vals(
         rank_i_unique_loss_vals, indices_of_unique_loss_vals, subset_size, reference_point
     )
-<<<<<<< HEAD
-    return rank_i_indices[subset_indices_of_unique_loss_vals]
+    return rank_i_indices[selected_indices_of_unique_loss_vals]
 
 
 def _solve_hssp_with_cache(
@@ -183,7 +182,4 @@
     selected_indices = _solve_hssp(rank_i_loss_vals, rank_i_indices, subset_size, reference_point)
     hssp_cache["selected_indices"] = selected_indices.tolist()
     study._storage.set_study_system_attr(study._study_id, key="hssp_cache", value=hssp_cache)
-    return selected_indices
-=======
-    return rank_i_indices[selected_indices_of_unique_loss_vals]
->>>>>>> 08238fd0
+    return selected_indices