--- conflicted
+++ resolved
@@ -49,25 +49,8 @@
 
 
 class FrozenTrial(
-<<<<<<< HEAD
-    NamedTuple(
-        '_BaseFrozenTrial',
-        [('number', int),
-         ('state', TrialState),
-         ('value', Optional[float]),
-         ('datetime_start', Optional[datetime]),
-         ('datetime_complete', Optional[datetime]),
-         ('params', Dict[str, Any]),
-         ('user_attrs', Dict[str, Any]),
-         ('system_attrs', Dict[str, Any]),
-         ('intermediate_values', Dict[int, float]),
-         ('params_in_internal_repr', Dict[str, float]),
-         ('trial_id', int)
-         ])):
-
-=======
         NamedTuple('_BaseFrozenTrial', [
-            ('trial_id', int),
+            ('number', int),
             ('state', TrialState),
             ('value', Optional[float]),
             ('datetime_start', Optional[datetime]),
@@ -77,8 +60,8 @@
             ('system_attrs', Dict[str, Any]),
             ('intermediate_values', Dict[int, float]),
             ('params_in_internal_repr', Dict[str, float]),
+            ('trial_id', int),
         ])):
->>>>>>> 7ef42432
     """Status and results of a :class:`~optuna.trial.Trial`.
 
     Attributes:
