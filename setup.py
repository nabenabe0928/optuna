import os
import sys
from typing import Dict
from typing import List
from typing import Optional

import pkg_resources
from setuptools import find_packages
from setuptools import setup


def get_version() -> str:

    version_filepath = os.path.join(os.path.dirname(__file__), "optuna", "version.py")
    with open(version_filepath) as f:
        for line in f:
            if line.startswith("__version__"):
                return line.strip().split()[-1][1:-1]
    assert False


def get_long_description() -> str:

    readme_filepath = os.path.join(os.path.dirname(__file__), "README.md")
    with open(readme_filepath) as f:
        return f.read()


def get_install_requires() -> List[str]:

    requirements = [
        "alembic",
        "cliff",
        "cmaes>=0.8.2",
        "colorlog",
        "numpy",
        "packaging>=20.0",
        # TODO(kstoneriv3): remove this after deprecation of Python 3.6
        "scipy!=1.4.0" if sys.version[:3] == "3.6" else "scipy>=1.7.0",
        "sqlalchemy>=1.1.0",
        "tqdm",
        "typing_extensions",
        "PyYAML",  # Only used in `optuna/cli.py`.
    ]
    return requirements


def get_extras_require() -> Dict[str, List[str]]:

    requirements = {
        "benchmark": [
            "asv>=0.5.0",
            "botorch",
            "cma",
            "scikit-optimize",
            "virtualenv",
        ],
        "checking": [
            "black",
            "blackdoc",
            "hacking",
            "isort",
            "mypy",
            "types-PyYAML",
            "types-redis",
            "types-setuptools",
        ],
        "document": [
            "cma",
            "lightgbm",
            "matplotlib",
            "mlflow",
            # TODO(nzw0301): Remove onnx if thop adds onnx to its dependencies.
            "onnx",
            "pandas",
            "pillow",
            "plotly>=4.0.0",  # optuna/visualization.
            # TODO(nzw0301): Remove protobuf after
            # https://github.com/onnx/onnx/issues/4239 is resolved.
            "protobuf<=3.20.1",
            "scikit-learn",
            "scikit-optimize",
            "sphinx",
            "sphinx-copybutton",
            "sphinx-gallery",
            "sphinx-plotly-directive",
            "sphinx_rtd_theme",
            "thop",
            "torch==1.11.0 ; python_version>'3.6'",
            "torchaudio==0.11.0 ; python_version>'3.6'",
            "torchvision==0.12.0 ; python_version>'3.6'",
        ],
        "integration": [
            "allennlp>=2.2.0 ; python_version>'3.6'",
            # TODO(c-bata): Remove cached-path after allennllp supports v1.1.3
            "cached-path<=1.1.2 ; python_version>'3.6'",
            "botorch>=0.4.0 ; python_version>'3.6'",
            "catalyst>=21.3 ; python_version>'3.6'",
            "catboost>=0.26",
            "chainer>=5.0.0",
            "cma",
            "fastai ; python_version>'3.6'",
            "lightgbm",
            "mlflow",
            "mpi4py",
            "mxnet",
            "pandas",
            "pytorch-ignite ; python_version>'3.6'",
            "pytorch-lightning>=1.5.0 ; python_version>'3.6'",
            "scikit-learn>=0.24.2",
            "scikit-optimize",
            "shap",
            "skorch ; python_version>'3.6'",
            "tensorflow ; python_version>'3.6'",
            "tensorflow-datasets",
            "torch==1.11.0 ; python_version>'3.6'",
            "torchaudio==0.11.0 ; python_version>'3.6'",
            "torchvision==0.12.0 ; python_version>'3.6'",
            "wandb",
            "xgboost",
        ],
        "optional": [
            "matplotlib",  # optuna/visualization/matplotlib
            "pandas",  # optuna/study.py
            "plotly>=4.0.0",  # optuna/visualization.
            "redis",  # optuna/storages/redis.py.
            "scikit-learn>=0.24.2",
            # optuna/visualization/param_importances.py.
        ],
        "test": [
            "codecov",
            "fakeredis<=1.7.1; python_version<'3.8'",
            "fakeredis ; python_version>='3.8'",
            "pytest",
<<<<<<< HEAD
            "pytest-cov",
            "kaleido",
=======
>>>>>>> 7606dbdf
        ],
    }

    return requirements


def find_any_distribution(pkgs: List[str]) -> Optional[pkg_resources.Distribution]:

    for pkg in pkgs:
        try:
            return pkg_resources.get_distribution(pkg)
        except pkg_resources.DistributionNotFound:
            pass
    return None


setup(
    name="optuna",
    version=get_version(),
    description="A hyperparameter optimization framework",
    long_description=get_long_description(),
    long_description_content_type="text/markdown",
    author="Takuya Akiba",
    author_email="akiba@preferred.jp",
    url="https://optuna.org/",
    project_urls={
        "Source": "https://github.com/optuna/optuna",
        "Documentation": "https://optuna.readthedocs.io",
        "Bug Tracker": "https://github.com/optuna/optuna/issues",
    },
    packages=find_packages(exclude=("tests", "tests.*", "benchmarks")),
    package_data={
        "optuna": [
            "storages/_rdb/alembic.ini",
            "storages/_rdb/alembic/*.*",
            "storages/_rdb/alembic/versions/*.*",
            "py.typed",
        ]
    },
    python_requires=">=3.6",
    install_requires=get_install_requires(),
    extras_require=get_extras_require(),
    entry_points={
        "console_scripts": ["optuna = optuna.cli:main"],
        "optuna.command": [
            "create-study = optuna.cli:_CreateStudy",
            "delete-study = optuna.cli:_DeleteStudy",
            "study set-user-attr = optuna.cli:_StudySetUserAttribute",
            "studies = optuna.cli:_Studies",
            "trials = optuna.cli:_Trials",
            "best-trial = optuna.cli:_BestTrial",
            "best-trials = optuna.cli:_BestTrials",
            "study optimize = optuna.cli:_StudyOptimize",
            "storage upgrade = optuna.cli:_StorageUpgrade",
            "ask = optuna.cli:_Ask",
            "tell = optuna.cli:_Tell",
        ],
    },
    classifiers=[
        "Development Status :: 5 - Production/Stable",
        "Intended Audience :: Science/Research",
        "Intended Audience :: Developers",
        "License :: OSI Approved :: MIT License",
        "Programming Language :: Python :: 3",
        "Programming Language :: Python :: 3.6",
        "Programming Language :: Python :: 3.7",
        "Programming Language :: Python :: 3.8",
        "Programming Language :: Python :: 3.9",
        "Programming Language :: Python :: 3.10",
        "Programming Language :: Python :: 3 :: Only",
        "Topic :: Scientific/Engineering",
        "Topic :: Scientific/Engineering :: Mathematics",
        "Topic :: Scientific/Engineering :: Artificial Intelligence",
        "Topic :: Software Development",
        "Topic :: Software Development :: Libraries",
        "Topic :: Software Development :: Libraries :: Python Modules",
    ],
)<|MERGE_RESOLUTION|>--- conflicted
+++ resolved
@@ -132,11 +132,7 @@
             "fakeredis<=1.7.1; python_version<'3.8'",
             "fakeredis ; python_version>='3.8'",
             "pytest",
-<<<<<<< HEAD
-            "pytest-cov",
             "kaleido",
-=======
->>>>>>> 7606dbdf
         ],
     }
 
