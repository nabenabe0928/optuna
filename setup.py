--- conflicted
+++ resolved
@@ -102,29 +102,16 @@
             "skorch",
             "stable-baselines3>=0.7.0",
             "catalyst",
-<<<<<<< HEAD
-            "allennlp==1.2.0",
-            "fastai",
-            "dask[dataframe]",
-            "dask-ml",
-        ]
-        + (
-            ["torch==1.7.0", "torchvision==0.8.1", "torchaudio==0.7.0"]
-            if sys.platform == "darwin"
-            else ["torch==1.7.0+cpu", "torchvision==0.8.1+cpu", "torchaudio==0.7.0"]
-        ),
-=======
             "torch==1.7.1 ; sys_platform=='darwin'",
             "torch==1.7.1+cpu ; sys_platform!='darwin'",
             "torchvision==0.8.2 ; sys_platform=='darwin'",
             "torchvision==0.8.2+cpu ; sys_platform!='darwin'",
             "torchaudio==0.7.2",
-            "allennlp==1.2.0 ; python_version<'3.8'",
-            "dask[dataframe] ; python_version<'3.8'",
-            "dask-ml ; python_version<'3.8'",
+            "allennlp==1.2.0",
+            "dask[dataframe]",
+            "dask-ml",
             "fastai",
         ],
->>>>>>> 8aaf9b83
         "experimental": ["redis"],
         "testing": [
             # TODO(toshihikoyanase): Remove the version constraint after resolving the issue
@@ -151,25 +138,14 @@
             "pytorch-lightning>=1.0.2",
             "skorch",
             "catalyst",
-<<<<<<< HEAD
-            "allennlp==1.2.0",
-            "fastai",
-        ]
-        + (
-            ["torch==1.7.0", "torchvision==0.8.1", "torchaudio==0.7.0"]
-            if sys.platform == "darwin"
-            else ["torch==1.7.0+cpu", "torchvision==0.8.1+cpu", "torchaudio==0.7.0"]
-        ),
-=======
             "torch==1.7.1 ; sys_platform=='darwin'",
             "torch==1.7.1+cpu ; sys_platform!='darwin'",
             "torchvision==0.8.2 ; sys_platform=='darwin'",
             "torchvision==0.8.2+cpu ; sys_platform!='darwin'",
             "torchaudio==0.7.2",
-            "allennlp==1.2.0 ; python_version<'3.8'",
+            "allennlp==1.2.0",
             "fastai",
         ],
->>>>>>> 8aaf9b83
         "tests": ["fakeredis", "pytest"],
         "optional": [
             "bokeh<2.0.0",  # optuna/cli.py, optuna/dashboard.py.
@@ -199,25 +175,14 @@
             "pytorch-lightning>=1.0.2",
             "skorch",
             "catalyst",
-<<<<<<< HEAD
-            "allennlp==1.2.0",
-            "fastai",
-        ]
-        + (
-            ["torch==1.7.0", "torchvision==0.8.1", "torchaudio==0.7.0"]
-            if sys.platform == "darwin"
-            else ["torch==1.7.0+cpu", "torchvision==0.8.1+cpu", "torchaudio==0.7.0"]
-        ),
-=======
             "torch==1.7.1 ; sys_platform=='darwin'",
             "torch==1.7.1+cpu ; sys_platform!='darwin'",
             "torchvision==0.8.2 ; sys_platform=='darwin'",
             "torchvision==0.8.2+cpu ; sys_platform!='darwin'",
             "torchaudio==0.7.2",
-            "allennlp==1.2.0 ; python_version<'3.8'",
+            "allennlp==1.2.0",
             "fastai",
         ],
->>>>>>> 8aaf9b83
     }
 
     return requirements
