--- conflicted
+++ resolved
@@ -67,27 +67,16 @@
 def test_dominates_invalid() -> None:
     directions = [StudyDirection.MINIMIZE, StudyDirection.MAXIMIZE]
 
-<<<<<<< HEAD
     # The numbers of objectives for `t1` and `t2` don't match.
+    t1 = _create_trial([1])  # One objective.
+    t2 = _create_trial([1, 2])  # Two objectives.
     with pytest.raises(ValueError):
-        t1 = _create_trial([1])  # One objective.
-        t2 = _create_trial([1, 2])  # Two objectives.
         _dominates(t1, t2, directions)
-=======
-    # The numbers of objectives for `t0` and `t1` don't match.
-    t0 = _create_trial([1])  # One objective.
-    t1 = _create_trial([1, 2])  # Two objectives.
-    with pytest.raises(ValueError):
-        _dominates(t0, t1, directions)
->>>>>>> f6e1b10d
 
     # The numbers of objectives and directions don't match.
-    t0 = _create_trial([1])  # One objective.
     t1 = _create_trial([1])  # One objective.
+    t2 = _create_trial([1])  # One objective.
     with pytest.raises(ValueError):
-<<<<<<< HEAD
-        t1 = _create_trial([1])  # One objective.
-        t2 = _create_trial([1])  # One objective.
         _dominates(t1, t2, directions)
 
 
@@ -113,32 +102,4 @@
     t2 = _create_trial([1, 1], TrialState.COMPLETE)
 
     assert _dominates(t2, t1, list(directions))
-    assert not _dominates(t1, t2, list(directions))
-=======
-        _dominates(t0, t1, directions)
-
-
-def test_dominates_various_states() -> None:
-
-    directions = [MINIMIZE, MAXIMIZE]
-
-    for t0_state in [TrialState.FAIL, TrialState.WAITING, TrialState.PRUNED]:
-        t0 = _create_trial([1, 1], t0_state)
-
-        for t1_state in [
-            TrialState.COMPLETE,
-            TrialState.FAIL,
-            TrialState.WAITING,
-            TrialState.PRUNED,
-        ]:
-            # If `t0` has not the COMPLETE state, it never dominates other trials.
-            t1 = _create_trial([0, 2], t1_state)
-            if t1_state == TrialState.COMPLETE:
-                # If `t0` isn't COMPLETE and `t1` is COMPLETE, `t1` dominates `t0`.
-                assert _dominates(t1, t0, directions)
-                assert not _dominates(t0, t1, directions)
-            else:
-                # If `t1` isn't COMPLETE, it doesn't dominate others.
-                assert not _dominates(t0, t1, directions)
-                assert not _dominates(t1, t0, directions)
->>>>>>> f6e1b10d
+    assert not _dominates(t1, t2, list(directions))